--- conflicted
+++ resolved
@@ -9,14 +9,11 @@
     "crates/spark-contract-tests",
     "crates/spark-contract-tests-macros",
     "crates/spark-core",
-<<<<<<< HEAD
     "crates/spark-hosting",
-=======
     "crates/spark-ember",
     "crates/spark-middleware",
     "crates/spark-router",
     "crates/spark-pipeline",
->>>>>>> 1c182235
     "crates/spark-impl-tck",
     "crates/spark-macros",
     "crates/spark-otel", "crates/spark-transport",
