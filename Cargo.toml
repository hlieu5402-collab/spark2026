[workspace]
members = [
    "crates/codecs/spark-codec-line",
    "crates/codecs/spark-codec-rtcp",
    "crates/codecs/spark-codec-rtp",
    "crates/codecs/spark-codec-sdp",
    "crates/codecs/spark-codec-sip",
    "crates/codecs/spark-codecs",
    "crates/spark-contract-tests",
    "crates/spark-contract-tests-macros",
    "crates/spark-core",
<<<<<<< HEAD
    "crates/spark-router",
=======
    "crates/spark-pipeline",
>>>>>>> 7d904c22
    "crates/spark-impl-tck",
    "crates/spark-macros",
    "crates/spark-otel", "crates/spark-transport",
    "crates/transport/spark-transport-quic",
    "crates/transport/spark-transport-tcp",
    "crates/transport/spark-transport-tls",
    "crates/transport/spark-transport-udp",
    "crates/3p/tck-mock-transport",
    "crates/spark-deprecation-lint",
]
exclude = ["crates/3p/spark2026-fuzz"]
resolver = "2"

[workspace.package]
edition = "2024"
rust-version = "1.89"
license = "Apache-2.0"
authors = ["Gemini 架构组 <architecture@gemini.example>"]

[workspace.dependencies]
anyhow = "1.0"
arc-swap = "1.7"
async-trait = { version = "0.1", default-features = false }
bytes = { version = "1.10", default-features = false, features = ["std"] }
criterion = "0.5"
futures = "0.3"
futures-util = { version = "0.3", default-features = false }
hex = "0.4"
libfuzzer-sys = "0.4"
libm = "0.2"
loom = { version = "0.7", default-features = false }
opentelemetry = { version = "0.22", default-features = false, features = ["trace"] }
opentelemetry-sdk = { package = "opentelemetry_sdk", version = "0.22", default-features = false, features = ["trace"] }
parking_lot = "0.12"
proc-macro2 = "1.0"
proptest = "1.5"
quote = "1.0"
quinn = "0.11"
quinn-proto = "0.11"
rcgen = "0.13"
rustls = { version = "0.23", default-features = false }
rustls-pki-types = "1.12"
serde = { version = "1.0", default-features = false }
serde_json = "1.0"
sha2 = { version = "0.10", default-features = false }
spin = { version = "0.9", default-features = false, features = ["rwlock", "mutex", "spin_mutex"] }
socket2 = "0.6"
spark-contract-tests = { path = "crates/spark-contract-tests" }
spark-contract-tests-macros = { path = "crates/spark-contract-tests-macros" }
spark-core = { path = "crates/spark-core", default-features = false }
spark-macros = { path = "crates/spark-macros" }
spark-otel = { path = "crates/spark-otel" }
spark-codecs = { path = "crates/codecs/spark-codecs", default-features = false }
spark-codec-line = { path = "crates/codecs/spark-codec-line" }
spark-codec-rtcp = { path = "crates/codecs/spark-codec-rtcp" }
spark-codec-rtp = { path = "crates/codecs/spark-codec-rtp" }
spark-codec-sdp = { path = "crates/codecs/spark-codec-sdp" }
spark-codec-sip = { path = "crates/codecs/spark-codec-sip" }
spark-impl-tck = { path = "crates/spark-impl-tck" }
spark-transport = { path = "crates/spark-transport" }
spark-transport-quic = { path = "crates/transport/spark-transport-quic" }
spark-transport-tcp = { path = "crates/transport/spark-transport-tcp" }
spark-transport-tls = { path = "crates/transport/spark-transport-tls" }
spark-transport-udp = { path = "crates/transport/spark-transport-udp" }
syn = { version = "2.0", features = ["full"] }
thiserror = "2.0"
tokio = { version = "1.48.0", default-features = false }
tokio-rustls = "0.26"
toml = "0.8"
tracing = "0.1"
tracing-opentelemetry = "0.23"
tracing-subscriber = { version = "0.3", features = ["fmt", "env-filter"] }
tracing-test = "0.2"

[patch.crates-io]
spark-core = { path = "crates/spark-core" }
spark-contract-tests = { path = "crates/spark-contract-tests" }
spark-contract-tests-macros = { path = "crates/spark-contract-tests-macros" }<|MERGE_RESOLUTION|>--- conflicted
+++ resolved
@@ -9,11 +9,8 @@
     "crates/spark-contract-tests",
     "crates/spark-contract-tests-macros",
     "crates/spark-core",
-<<<<<<< HEAD
     "crates/spark-router",
-=======
     "crates/spark-pipeline",
->>>>>>> 7d904c22
     "crates/spark-impl-tck",
     "crates/spark-macros",
     "crates/spark-otel", "crates/spark-transport",
