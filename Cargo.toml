[workspace]
members = [
    "crates/codecs/spark-codec-line",
    "crates/codecs/spark-codec-rtcp",
    "crates/codecs/spark-codec-rtp",
    "crates/codecs/spark-codec-sdp",
    "crates/codecs/spark-codec-sip",
    "crates/codecs/spark-codecs",
    "crates/spark-contract-tests",
    "crates/spark-contract-tests-macros",
    "crates/spark-core",
<<<<<<< HEAD
    "crates/spark-buffer",
=======
    "crates/spark-hosting",
    "crates/spark-ember",
    "crates/spark-middleware",
    "crates/spark-router",
    "crates/spark-pipeline",
>>>>>>> 91761750
    "crates/spark-impl-tck",
    "crates/spark-macros",
    "crates/spark-otel", "crates/spark-transport",
    "crates/transport/spark-transport-quic",
    "crates/transport/spark-transport-tcp",
    "crates/transport/spark-transport-tls",
    "crates/transport/spark-transport-udp",
    "crates/3p/tck-mock-transport",
    "crates/spark-deprecation-lint",
]
exclude = ["crates/3p/spark2026-fuzz"]
resolver = "2"

[workspace.package]
edition = "2024"
rust-version = "1.89"
license = "Apache-2.0"
authors = ["Gemini 架构组 <architecture@gemini.example>"]

[workspace.dependencies]
anyhow = "1.0"
arc-swap = "1.7"
async-trait = { version = "0.1", default-features = false }
bytes = { version = "1.10", default-features = false, features = ["std"] }
criterion = "0.5"
futures = "0.3"
futures-util = { version = "0.3", default-features = false }
hex = "0.4"
libfuzzer-sys = "0.4"
libm = "0.2"
loom = { version = "0.7", default-features = false }
opentelemetry = { version = "0.22", default-features = false, features = ["trace"] }
opentelemetry-sdk = { package = "opentelemetry_sdk", version = "0.22", default-features = false, features = ["trace"] }
parking_lot = "0.12"
proc-macro2 = "1.0"
proptest = "1.5"
quote = "1.0"
quinn = "0.11"
quinn-proto = "0.11"
rcgen = "0.13"
rustls = { version = "0.23", default-features = false }
rustls-pki-types = "1.12"
serde = { version = "1.0", default-features = false }
serde_json = "1.0"
sha2 = { version = "0.10", default-features = false }
spin = { version = "0.9", default-features = false, features = ["rwlock", "mutex", "spin_mutex"] }
socket2 = "0.6"
spark-contract-tests = { path = "crates/spark-contract-tests" }
spark-contract-tests-macros = { path = "crates/spark-contract-tests-macros" }
spark-core = { path = "crates/spark-core", default-features = false }
spark-macros = { path = "crates/spark-macros" }
spark-otel = { path = "crates/spark-otel" }
spark-codecs = { path = "crates/codecs/spark-codecs", default-features = false }
spark-codec-line = { path = "crates/codecs/spark-codec-line" }
spark-codec-rtcp = { path = "crates/codecs/spark-codec-rtcp" }
spark-codec-rtp = { path = "crates/codecs/spark-codec-rtp" }
spark-codec-sdp = { path = "crates/codecs/spark-codec-sdp" }
spark-codec-sip = { path = "crates/codecs/spark-codec-sip" }
spark-impl-tck = { path = "crates/spark-impl-tck" }
spark-transport = { path = "crates/spark-transport" }
spark-transport-quic = { path = "crates/transport/spark-transport-quic" }
spark-transport-tcp = { path = "crates/transport/spark-transport-tcp" }
spark-transport-tls = { path = "crates/transport/spark-transport-tls" }
spark-transport-udp = { path = "crates/transport/spark-transport-udp" }
syn = { version = "2.0", features = ["full"] }
thiserror = "2.0"
tokio = { version = "1.48.0", default-features = false }
tokio-rustls = "0.26"
toml = "0.8"
tracing = "0.1"
tracing-opentelemetry = "0.23"
tracing-subscriber = { version = "0.3", features = ["fmt", "env-filter"] }
tracing-test = "0.2"

[patch.crates-io]
spark-core = { path = "crates/spark-core" }
spark-contract-tests = { path = "crates/spark-contract-tests" }
spark-contract-tests-macros = { path = "crates/spark-contract-tests-macros" }<|MERGE_RESOLUTION|>--- conflicted
+++ resolved
@@ -9,15 +9,12 @@
     "crates/spark-contract-tests",
     "crates/spark-contract-tests-macros",
     "crates/spark-core",
-<<<<<<< HEAD
     "crates/spark-buffer",
-=======
     "crates/spark-hosting",
     "crates/spark-ember",
     "crates/spark-middleware",
     "crates/spark-router",
     "crates/spark-pipeline",
->>>>>>> 91761750
     "crates/spark-impl-tck",
     "crates/spark-macros",
     "crates/spark-otel", "crates/spark-transport",
