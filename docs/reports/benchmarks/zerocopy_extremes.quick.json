--- conflicted
+++ resolved
@@ -10,7 +10,6 @@
       "payload_bytes": 1024,
       "chunk_count": 1,
       "expected_chunks": 1,
-<<<<<<< HEAD
       "operations": [
         {
           "kind": "encode",
@@ -1444,7 +1443,6 @@
           "p99_overhead_pct": 258.7854478924748
         }
       ]
-=======
       "samples": 200,
       "ns_per_iter": {
         "p50": 10,
@@ -1484,7 +1482,6 @@
         "min": 42.431640625,
         "max": 66.623046875
       }
->>>>>>> a8105e38
     }
   ]
 }