{
  "benchmark": "zerocopy_extremes",
  "modes": [
    {
      "quick_mode": true,
      "scenarios": [
        {
<<<<<<< HEAD
          "name": "payload_1kb_chunks_1",
          "operations": [
            {
              "kind": "encode",
              "max_p99_ns_per_kb": 240.59999999999945,
              "max_p99_overhead_pct": 1187.272727272722
            },
            {
              "kind": "decode",
              "max_p99_ns_per_kb": 190.0999999999999,
              "max_p99_overhead_pct": 2000.0
            },
            {
              "kind": "forward",
              "max_p99_ns_per_kb": 220.0999999999999,
              "max_p99_overhead_pct": 1799.9999999999998
            }
          ]
        },
        {
          "name": "payload_1kb_chunks_4",
          "operations": [
            {
              "kind": "encode",
              "max_p99_ns_per_kb": 3556.0999999999945,
              "max_p99_overhead_pct": 11700.357142857123
            },
            {
              "kind": "decode",
              "max_p99_ns_per_kb": 2280.5999999999995,
              "max_p99_overhead_pct": 10397.301349325338
            },
            {
              "kind": "forward",
              "max_p99_ns_per_kb": 4652.299999999997,
              "max_p99_overhead_pct": 16230.740740740732
            }
          ]
        },
        {
          "name": "payload_1kb_chunks_8",
          "operations": [
            {
              "kind": "encode",
              "max_p99_ns_per_kb": 3230.899999999999,
              "max_p99_overhead_pct": 4499.404255319297
            },
            {
              "kind": "decode",
              "max_p99_ns_per_kb": 3253.7999999999965,
              "max_p99_overhead_pct": 8569.999999999989
            },
            {
              "kind": "forward",
              "max_p99_ns_per_kb": 3405.0999999999954,
              "max_p99_overhead_pct": 6913.31629095979
            }
          ]
        },
        {
          "name": "payload_1kb_chunks_32",
          "operations": [
            {
              "kind": "encode",
              "max_p99_ns_per_kb": 14476.999999999967,
              "max_p99_overhead_pct": 7877.23816531762
            },
            {
              "kind": "decode",
              "max_p99_ns_per_kb": 9054.699999999995,
              "max_p99_overhead_pct": 4080.3456208270245
            },
            {
              "kind": "forward",
              "max_p99_ns_per_kb": 10114.299999999996,
              "max_p99_overhead_pct": 3812.6665397792167
            }
          ]
        },
        {
          "name": "payload_64kb_chunks_1",
          "operations": [
            {
              "kind": "encode",
              "max_p99_ns_per_kb": 4.07343749999999,
              "max_p99_overhead_pct": 1299.9999999999998
            },
            {
              "kind": "decode",
              "max_p99_ns_per_kb": 3.2828124999999986,
              "max_p99_overhead_pct": 1996.6722129783725
            },
            {
              "kind": "forward",
              "max_p99_ns_per_kb": 3.7562499999999943,
              "max_p99_overhead_pct": 1100.0000000000002
            }
          ]
        },
        {
          "name": "payload_64kb_chunks_4",
          "operations": [
            {
              "kind": "encode",
              "max_p99_ns_per_kb": 22.698437499997972,
              "max_p99_overhead_pct": 3686.1290322576456
            },
            {
              "kind": "decode",
              "max_p99_ns_per_kb": 64.69375,
              "max_p99_overhead_pct": 15561.599999999999
            },
            {
              "kind": "forward",
              "max_p99_ns_per_kb": 19.085937499999837,
              "max_p99_overhead_pct": 3116.109188773548
            }
          ]
        },
        {
          "name": "payload_64kb_chunks_8",
          "operations": [
            {
              "kind": "encode",
              "max_p99_ns_per_kb": 25.9375,
              "max_p99_overhead_pct": 2531.9148936170213
            },
            {
              "kind": "decode",
              "max_p99_ns_per_kb": 23.909374999999997,
              "max_p99_overhead_pct": 3313.5351227869796
            },
            {
              "kind": "forward",
              "max_p99_ns_per_kb": 101.68124999999989,
              "max_p99_overhead_pct": 15268.999999999985
            }
          ]
        },
        {
          "name": "payload_64kb_chunks_32",
          "operations": [
            {
              "kind": "encode",
              "max_p99_ns_per_kb": 148.0437499999998,
              "max_p99_overhead_pct": 1151.6398476845616
            },
            {
              "kind": "decode",
              "max_p99_ns_per_kb": 189.8265624999993,
              "max_p99_overhead_pct": 8340.99646317127
            },
            {
              "kind": "forward",
              "max_p99_ns_per_kb": 203.52343749999977,
              "max_p99_overhead_pct": 3615.566515775961
            }
          ]
        },
        {
          "name": "payload_1mb_chunks_1",
          "operations": [
            {
              "kind": "encode",
              "max_p99_ns_per_kb": 0.224609375,
              "max_p99_overhead_pct": 1148.5714285714232
            },
            {
              "kind": "decode",
              "max_p99_ns_per_kb": 0.1953125,
              "max_p99_overhead_pct": 2000.0
            },
            {
              "kind": "forward",
              "max_p99_ns_per_kb": 0.2637695312499999,
              "max_p99_overhead_pct": 1277.2727272727234
            }
          ]
        },
        {
          "name": "payload_1mb_chunks_4",
          "operations": [
            {
              "kind": "encode",
              "max_p99_ns_per_kb": 1.11337890625,
              "max_p99_overhead_pct": 3000.7142857142853
            },
            {
              "kind": "decode",
              "max_p99_ns_per_kb": 2.057324218749994,
              "max_p99_overhead_pct": 9031.904761904732
            },
            {
              "kind": "forward",
              "max_p99_ns_per_kb": 1.2419921874999984,
              "max_p99_overhead_pct": 3540.5212424134193
            }
          ]
        },
        {
          "name": "payload_1mb_chunks_8",
          "operations": [
            {
              "kind": "encode",
              "max_p99_ns_per_kb": 1.7503906249999979,
              "max_p99_overhead_pct": 2513.1321050568376
            },
            {
              "kind": "decode",
              "max_p99_ns_per_kb": 3.1951171874999185,
              "max_p99_overhead_pct": 7603.2079936889795
            },
            {
              "kind": "forward",
              "max_p99_ns_per_kb": 2.3973632812499868,
              "max_p99_overhead_pct": 4570.456092579963
            }
          ]
        },
        {
          "name": "payload_1mb_chunks_32",
          "operations": [
            {
              "kind": "encode",
              "max_p99_ns_per_kb": 9.937207031249933,
              "max_p99_overhead_pct": 4043.0821787815535
            },
            {
              "kind": "decode",
              "max_p99_ns_per_kb": 9.705664062499974,
              "max_p99_overhead_pct": 6640.375153751521
            },
            {
              "kind": "forward",
              "max_p99_ns_per_kb": 10.409960937499992,
              "max_p99_overhead_pct": 5902.67435083858
            }
          ]
=======
          "name": "single_large_chunk",
          "max_p99_ns_per_kb": 0.05,
          "max_mean_ns_per_kb": 0.06
        },
        {
          "name": "many_tiny_chunks",
          "max_p99_ns_per_kb": 110.0,
          "max_mean_ns_per_kb": 65.0
>>>>>>> a8105e38
        }
      ]
    },
    {
      "quick_mode": false,
      "scenarios": [
        {
<<<<<<< HEAD
          "name": "payload_1kb_chunks_1",
          "operations": [
            {
              "kind": "encode",
              "max_p99_ns_per_kb": 240.59999999999945,
              "max_p99_overhead_pct": 1187.272727272722
            },
            {
              "kind": "decode",
              "max_p99_ns_per_kb": 190.0999999999999,
              "max_p99_overhead_pct": 2000.0
            },
            {
              "kind": "forward",
              "max_p99_ns_per_kb": 220.0999999999999,
              "max_p99_overhead_pct": 1799.9999999999998
            }
          ]
        },
        {
          "name": "payload_1kb_chunks_4",
          "operations": [
            {
              "kind": "encode",
              "max_p99_ns_per_kb": 3556.0999999999945,
              "max_p99_overhead_pct": 11700.357142857123
            },
            {
              "kind": "decode",
              "max_p99_ns_per_kb": 2280.5999999999995,
              "max_p99_overhead_pct": 10397.301349325338
            },
            {
              "kind": "forward",
              "max_p99_ns_per_kb": 4652.299999999997,
              "max_p99_overhead_pct": 16230.740740740732
            }
          ]
        },
        {
          "name": "payload_1kb_chunks_8",
          "operations": [
            {
              "kind": "encode",
              "max_p99_ns_per_kb": 3230.899999999999,
              "max_p99_overhead_pct": 4499.404255319297
            },
            {
              "kind": "decode",
              "max_p99_ns_per_kb": 3253.7999999999965,
              "max_p99_overhead_pct": 8569.999999999989
            },
            {
              "kind": "forward",
              "max_p99_ns_per_kb": 3405.0999999999954,
              "max_p99_overhead_pct": 6913.31629095979
            }
          ]
        },
        {
          "name": "payload_1kb_chunks_32",
          "operations": [
            {
              "kind": "encode",
              "max_p99_ns_per_kb": 14476.999999999967,
              "max_p99_overhead_pct": 7877.23816531762
            },
            {
              "kind": "decode",
              "max_p99_ns_per_kb": 9054.699999999995,
              "max_p99_overhead_pct": 4080.3456208270245
            },
            {
              "kind": "forward",
              "max_p99_ns_per_kb": 10114.299999999996,
              "max_p99_overhead_pct": 3812.6665397792167
            }
          ]
        },
        {
          "name": "payload_64kb_chunks_1",
          "operations": [
            {
              "kind": "encode",
              "max_p99_ns_per_kb": 4.07343749999999,
              "max_p99_overhead_pct": 1299.9999999999998
            },
            {
              "kind": "decode",
              "max_p99_ns_per_kb": 3.2828124999999986,
              "max_p99_overhead_pct": 1996.6722129783725
            },
            {
              "kind": "forward",
              "max_p99_ns_per_kb": 3.7562499999999943,
              "max_p99_overhead_pct": 1100.0000000000002
            }
          ]
        },
        {
          "name": "payload_64kb_chunks_4",
          "operations": [
            {
              "kind": "encode",
              "max_p99_ns_per_kb": 22.698437499997972,
              "max_p99_overhead_pct": 3686.1290322576456
            },
            {
              "kind": "decode",
              "max_p99_ns_per_kb": 64.69375,
              "max_p99_overhead_pct": 15561.599999999999
            },
            {
              "kind": "forward",
              "max_p99_ns_per_kb": 19.085937499999837,
              "max_p99_overhead_pct": 3116.109188773548
            }
          ]
        },
        {
          "name": "payload_64kb_chunks_8",
          "operations": [
            {
              "kind": "encode",
              "max_p99_ns_per_kb": 25.9375,
              "max_p99_overhead_pct": 2531.9148936170213
            },
            {
              "kind": "decode",
              "max_p99_ns_per_kb": 23.909374999999997,
              "max_p99_overhead_pct": 3313.5351227869796
            },
            {
              "kind": "forward",
              "max_p99_ns_per_kb": 101.68124999999989,
              "max_p99_overhead_pct": 15268.999999999985
            }
          ]
        },
        {
          "name": "payload_64kb_chunks_32",
          "operations": [
            {
              "kind": "encode",
              "max_p99_ns_per_kb": 148.0437499999998,
              "max_p99_overhead_pct": 1151.6398476845616
            },
            {
              "kind": "decode",
              "max_p99_ns_per_kb": 189.8265624999993,
              "max_p99_overhead_pct": 8340.99646317127
            },
            {
              "kind": "forward",
              "max_p99_ns_per_kb": 203.52343749999977,
              "max_p99_overhead_pct": 3615.566515775961
            }
          ]
        },
        {
          "name": "payload_1mb_chunks_1",
          "operations": [
            {
              "kind": "encode",
              "max_p99_ns_per_kb": 0.224609375,
              "max_p99_overhead_pct": 1148.5714285714232
            },
            {
              "kind": "decode",
              "max_p99_ns_per_kb": 0.1953125,
              "max_p99_overhead_pct": 2000.0
            },
            {
              "kind": "forward",
              "max_p99_ns_per_kb": 0.2637695312499999,
              "max_p99_overhead_pct": 1277.2727272727234
            }
          ]
        },
        {
          "name": "payload_1mb_chunks_4",
          "operations": [
            {
              "kind": "encode",
              "max_p99_ns_per_kb": 1.11337890625,
              "max_p99_overhead_pct": 3000.7142857142853
            },
            {
              "kind": "decode",
              "max_p99_ns_per_kb": 2.057324218749994,
              "max_p99_overhead_pct": 9031.904761904732
            },
            {
              "kind": "forward",
              "max_p99_ns_per_kb": 1.2419921874999984,
              "max_p99_overhead_pct": 3540.5212424134193
            }
          ]
        },
        {
          "name": "payload_1mb_chunks_8",
          "operations": [
            {
              "kind": "encode",
              "max_p99_ns_per_kb": 1.7503906249999979,
              "max_p99_overhead_pct": 2513.1321050568376
            },
            {
              "kind": "decode",
              "max_p99_ns_per_kb": 3.1951171874999185,
              "max_p99_overhead_pct": 7603.2079936889795
            },
            {
              "kind": "forward",
              "max_p99_ns_per_kb": 2.3973632812499868,
              "max_p99_overhead_pct": 4570.456092579963
            }
          ]
        },
        {
          "name": "payload_1mb_chunks_32",
          "operations": [
            {
              "kind": "encode",
              "max_p99_ns_per_kb": 9.937207031249933,
              "max_p99_overhead_pct": 4043.0821787815535
            },
            {
              "kind": "decode",
              "max_p99_ns_per_kb": 9.705664062499974,
              "max_p99_overhead_pct": 6640.375153751521
            },
            {
              "kind": "forward",
              "max_p99_ns_per_kb": 10.409960937499992,
              "max_p99_overhead_pct": 5902.67435083858
            }
          ]
=======
          "name": "single_large_chunk",
          "max_p99_ns_per_kb": 0.05,
          "max_mean_ns_per_kb": 0.06
        },
        {
          "name": "many_tiny_chunks",
          "max_p99_ns_per_kb": 110.0,
          "max_mean_ns_per_kb": 65.0
>>>>>>> a8105e38
        }
      ]
    }
  ]
}<|MERGE_RESOLUTION|>--- conflicted
+++ resolved
@@ -5,7 +5,6 @@
       "quick_mode": true,
       "scenarios": [
         {
-<<<<<<< HEAD
           "name": "payload_1kb_chunks_1",
           "operations": [
             {
@@ -244,7 +243,6 @@
               "max_p99_overhead_pct": 5902.67435083858
             }
           ]
-=======
           "name": "single_large_chunk",
           "max_p99_ns_per_kb": 0.05,
           "max_mean_ns_per_kb": 0.06
@@ -253,7 +251,6 @@
           "name": "many_tiny_chunks",
           "max_p99_ns_per_kb": 110.0,
           "max_mean_ns_per_kb": 65.0
->>>>>>> a8105e38
         }
       ]
     },
@@ -261,7 +258,6 @@
       "quick_mode": false,
       "scenarios": [
         {
-<<<<<<< HEAD
           "name": "payload_1kb_chunks_1",
           "operations": [
             {
@@ -500,7 +496,6 @@
               "max_p99_overhead_pct": 5902.67435083858
             }
           ]
-=======
           "name": "single_large_chunk",
           "max_p99_ns_per_kb": 0.05,
           "max_mean_ns_per_kb": 0.06
@@ -509,7 +504,6 @@
           "name": "many_tiny_chunks",
           "max_p99_ns_per_kb": 110.0,
           "max_mean_ns_per_kb": 65.0
->>>>>>> a8105e38
         }
       ]
     }
