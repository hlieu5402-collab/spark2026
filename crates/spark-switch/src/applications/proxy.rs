--- conflicted
+++ resolved
@@ -115,7 +115,6 @@
         let sip_message = parse_request(&text).map_err(map_invite_parse_error)?;
         let request_line = ensure_invite_request(&sip_message)?;
         let call_id = extract_call_id(&sip_message)?;
-<<<<<<< HEAD
         let offer_sdp = extract_offer_sdp(&sip_message)?;
         let destination = self.resolve_contact(&sip_message, request_line)?;
 
@@ -129,11 +128,6 @@
             )
         })?;
         let b_leg = client_factory.connect(&ctx, destination.as_ref())?;
-=======
-        let a_leg = build_a_leg_placeholder_service();
-        let mut session = CallSession::new(call_id, a_leg);
-        let b_leg = self.route_b_leg(&ctx, request_line)?;
->>>>>>> 4477192c
         session.attach_b_leg(b_leg)?;
         let call_id_arc = session.call_id_arc().clone();
         self.session_manager.create_session(session)?;
