use alloc::{borrow::ToOwned, boxed::Box, format, string::String, sync::Arc, vec::Vec};
use core::future;
use core::str;
use core::task::{Context as TaskContext, Poll};

use spark_codec_sdp::{
    Attribute, MediaDesc, SessionDesc, format_sdp,
    offer_answer::{
        AnswerCapabilities, AudioAcceptPlan, AudioAnswer, AudioCaps, AudioCodec, TelephoneEvent,
        apply_offer_answer,
    },
    parse_sdp,
};
use spark_codec_sip::types::HeaderKind;
use spark_codec_sip::{Aor, ContactUri};
use spark_codec_sip::{
    Header, Method, RequestLine, SipMessage, StatusLine, fmt::write_response, parse_request_bytes,
};
use spark_core::{
    CallContext, Cancellation, Context, CoreError, PipelineMessage, SparkError,
    buffer::{ErasedSparkBuf, ReadableBuffer},
    error::codes,
    observability::TraceContext,
    service::{BoxService, Service, auto_dyn::bridge_to_box_service},
    status::{PollReady, ReadyCheck, ReadyState},
};
#[cfg(feature = "router-factory")]
use spark_router::ServiceFactory;

use crate::core::{
    CallSession, SessionManager,
    session::{AudioNegotiationProfile, AudioNegotiationState, DtmfProfile},
};
use crate::error::SwitchError;

use super::location::LocationStore;

/// `ProxyService` 尚未接入 INVITE 编排时返回的占位错误码。
const CODE_PROXY_UNIMPLEMENTED: &str = "switch.proxy.unimplemented";
const CODE_PROXY_INVALID_MESSAGE: &str = "switch.proxy.invalid_message";
const CODE_PROXY_ROUTING_FAILURE: &str = "switch.proxy.routing_failure";
const CODE_PROXY_CLIENT_FACTORY_UNAVAILABLE: &str = "switch.proxy.client_factory_unavailable";
const CODE_PROXY_RUNTIME_UNAVAILABLE: &str = "switch.proxy.runtime_unavailable";

/// 默认的媒体能力：PCMU 为首选，同时接受 PCMA 与 RFC 4733 DTMF。
const DEFAULT_NEGOTIATION_CAPS: AnswerCapabilities =
    AnswerCapabilities::audio_only(AudioCaps::new(AudioCodec::Pcmu, true, true, true));

/// `ProxyService` 承载 B2BUA 的 INVITE 处理入口。
///
/// # 教案式解读
/// - **意图 (Why)**：
///   - 聚合 [`LocationStore`]（终端位置存储）与 [`SessionManager`]（会话仓储），
///     为后续 A/B leg 编排提供统一的对象层 Service 实例；
///   - 作为 SIP Proxy/B2BUA 的入口 Handler，后续会解析 INVITE 并驱动双腿。
/// - **架构位置 (Where)**：
///   - 隶属于 `spark-switch::applications`，通常由 `spark_router` 根据路由
///     规则按需构造；
///   - 运行于对象层 Service 框架，与 [`spark_core::service::Service`] 契约对齐。
/// - **契约 (What)**：
///   - 必须持有 `LocationStore` 与 `SessionManager` 的共享引用以便在多实例
///     环境复用注册表与会话状态；
///   - `call` 返回 [`PipelineMessage`]，以保持与其他应用 Service 的一致性。
/// - **风险提示 (Trade-offs)**：当前实现仍返回占位错误，后续迭代需补齐
///   INVITE 解析、会话创建等逻辑；占位错误码 `switch.proxy.unimplemented`
///   能帮助上层快速识别尚未完成功能。
#[derive(Debug)]
pub struct ProxyService {
    location_store: Arc<LocationStore>,
    session_manager: Arc<SessionManager>,
}

impl ProxyService {
    /// 以共享状态构造 ProxyService。
    ///
    /// # 契约说明
    /// - **输入参数**：
    ///   - `location_store`：Registrar 注册表的 `Arc`，调用方需确保生命周期
    ///     长于 Service；
    ///   - `session_manager`：会话仓储的 `Arc`，负责跨线程维护 B2BUA 状态；
    /// - **前置条件**：调用方必须保证传入的 `Arc` 已经完成初始化，且能够在
    ///   Service 生命周期内保持可用；
    /// - **后置条件**：返回的实例实现 `Service<PipelineMessage>`，可直接交由
    ///   路由器调度。
    #[must_use]
    pub fn new(location_store: Arc<LocationStore>, session_manager: Arc<SessionManager>) -> Self {
        Self {
            location_store,
            session_manager,
        }
    }

    /// 处理输入的 INVITE 报文。
    ///
    /// # 教案式注释
    /// - **意图 (Why)**：集中封装 INVITE → B2BUA 状态机的处理入口，方便后续在
    ///   内部拆分解析、会话创建、B-leg 调度等子步骤；
    /// - **解析逻辑 (How)**：当前仅占位，直接返回 `switch.proxy.unimplemented`
    ///   错误；后续版本会根据 `PipelineMessage` 的 SIP 内容执行分支；
    /// - **契约 (What)**：
    ///   - **输入**：完整的 [`PipelineMessage`]，期望携带 SIP INVITE 字节；
    ///   - **输出**：`Result<PipelineMessage, SparkError>`，成功时返回下游应发
    ///     响应，失败时返回领域错误；
    ///   - **前置条件**：调用方应确保 `location_store`、`session_manager` 在构造
    ///     时已注入；
    ///   - **后置条件**：当前版本必定返回错误，提示功能尚未实现；
    /// - **风险提示 (Trade-offs)**：保留 `Err` 路径可避免外部误以为功能已可用，
    ///   同时使测试能够断言未来行为；TODO 逻辑会在后续 Epic 中补全。
    #[allow(clippy::result_large_err)]
    fn handle_request(
        &self,
        ctx: CallContext,
        message: PipelineMessage,
    ) -> spark_core::Result<PipelineMessage, SparkError> {
        let invite_span = start_invite_span(ctx.trace_context());

        let result = (|| {
            let sip_payload = read_sip_payload(message)?;
            let sip_message =
                parse_request_bytes(sip_payload.as_bytes()).map_err(map_invite_parse_error)?;
            let request_line = ensure_invite_request(&sip_message)?;
            let call_id = extract_call_id(&sip_message)?;
            let offer_sdp = extract_offer_sdp(&sip_message)?;
            let destination = self.resolve_contact(&sip_message, request_line)?;

            let a_leg = build_a_leg_placeholder_service();
            let mut session = CallSession::new(call_id, a_leg);
            session.set_offer_sdp(offer_sdp);
            let client_factory = ctx.client_factory().ok_or_else(|| {
                SparkError::new(
                    CODE_PROXY_CLIENT_FACTORY_UNAVAILABLE,
                    "CallContext 未注入 ClientFactory，无法建立 B-leg",
                )
            })?;
            let b_leg = client_factory.connect(&ctx, destination.as_ref())?;
            session.attach_b_leg(b_leg)?;
            let call_id_arc = session.call_id_arc().clone();
            let cancellation = ctx.cancellation().child();
            let runtime = ctx.runtime().ok_or_else(|| {
                SparkError::new(
                    CODE_PROXY_RUNTIME_UNAVAILABLE,
                    "CallContext 未注入 AsyncRuntime，无法安全派生 B2BUA 编排任务",
                )
            })?;
            self.session_manager.create_session(session)?;
            self.spawn_call_flow(&ctx, runtime, call_id_arc, cancellation);

            build_trying_response(&sip_message)
        })();

        result.map_err(|error| error.with_trace(invite_span))
    }

    /// 根据拨号计划为当前 INVITE 选择合适的 B-leg。
    ///
    /// # 教案式注释
    /// - **意图 (Why)**：聚合“内部分机（Registrar 命中）”与“外部路由（DynRouter）”两种拨号路径，
    ///   避免上层重复实现判定逻辑；
    /// - **契约 (What)**：
    ///   - 输入：`CallContext`（为连接外部服务提供 `ClientFactory` 等运行时能力）与请求行；
    ///   - 输出：可直接挂载到 [`CallSession`] 的 [`BoxService`]；
    ///   - 前置条件：`CallContext` 在构造阶段已注入 `ClientFactory`；
    ///   - 后置条件：若 Registrar 命中则返回基于 `Contact` 的 B-leg，否则进入外部路由流程；
    /// - **执行逻辑 (How)**：
    ///   1. 调用 [`Self::lookup_internal_destination`] 检查 Request-URI 是否存在注册记录；
    ///   2. 命中后调用 [`ClientFactory::connect`](spark_core::service::ClientFactory::connect)
    ///      生成直连 B-leg；
    ///   3. 未命中则调用 [`Self::route_external_call`]，为未来的 DynRouter 接入预留扩展点；
    /// - **风险 (Trade-offs)**：当前仓库尚未提供 DynRouter 契约，因此外部路由暂时返回错误；
    ///   一旦框架补齐 `spark_core::router` 模块，即可在该函数中无缝切换到外部路由逻辑。
    fn route_b_leg(
        &self,
        ctx: &CallContext,
        request_line: &RequestLine<'_>,
    ) -> spark_core::Result<BoxService, SparkError> {
        if let Some(contact) = self.lookup_internal_destination(request_line) {
            let client_factory = ctx.client_factory().ok_or_else(|| {
                SparkError::new(
                    CODE_PROXY_CLIENT_FACTORY_UNAVAILABLE,
                    "CallContext 未注入 ClientFactory，无法建立 B-leg",
                )
            })?;
            return client_factory.connect(ctx, contact.as_ref());
        }

        self.route_external_call()
    }

    /// 基于 INVITE 选择最合适的 B-leg Contact。
    ///
    /// - **意图 (Why)**：将解析出的 Request-URI 映射为实际可拨打的 Contact 地址，当前阶段仅支持
    ///   Registrar 命中，预留扩展点以便未来接入外部路由；
    /// - **契约 (What)**：
    ///   - 输入：完整的 [`SipMessage`] 与其解析出的 [`RequestLine`]；
    ///   - 输出：命中的 [`ContactUri`]；若未找到则返回领域错误 `switch.proxy.routing_failure`；
    ///   - 前置条件：Registrar 中的 AOR 数据需在调用前完成注册；
    ///   - 后置条件：成功时返回的 Contact 可直接交由 [`ClientFactory::connect`] 拨号；
    /// - **设计考量 (Trade-offs)**：
    ///   - 当前逻辑偏向内部分机场景，未命中时直接返回错误而非兜底路由，避免隐式地将流量转发到
    ///     不受控的外部；
    ///   - 后续引入 DynRouter 时可在此函数中追加分支以决定外部路由目的地，保持调用端不变。
    fn resolve_contact(
        &self,
        _sip_message: &SipMessage<'_>,
        request_line: &RequestLine<'_>,
    ) -> spark_core::Result<ContactUri, SparkError> {
        if let Some(contact) = self.lookup_internal_destination(request_line) {
            return Ok(contact);
        }

        Err(SparkError::new(
            CODE_PROXY_ROUTING_FAILURE,
            "Registrar 未命中 Request-URI，且外部路由尚未开放",
        ))
    }

    /// 依据 Request-URI 检查 Registrar 中是否存在匹配的 Contact。
    ///
    /// - **意图 (Why)**：Dialplan 的第一步是尝试命中内部分机，若成功即可直接复用注册表信息；
    /// - **契约 (What)**：输入为解析后的请求行，输出为可选的 [`ContactUri`]；
    /// - **逻辑 (How)**：使用 `Aor::from_uri` 将 Request-URI 规整为 Registrar 的索引，再调用
    ///   [`LocationStore::lookup`]；
    /// - **边界情况 (Risk)**：若 INVITE 使用别名 URI 或未在 Registrar 注册，将返回 `None`，
    ///   并触发外部路由分支。
    fn lookup_internal_destination(&self, request_line: &RequestLine<'_>) -> Option<ContactUri> {
        let aor = Aor::from_uri(&request_line.uri);
        self.location_store.lookup(&aor)
    }

    /// 为外部呼叫预留的路由逻辑。
    ///
    /// - **现状说明**：`spark-core` 尚未暴露 DynRouter 契约，无法真正执行 R3.2 要求；
    ///   本函数以领域错误明确提示“外部路由未实现”，便于后续 Epic 衔接；
    /// - **后续扩展**：一旦 `CallContext` 能够提供 `DynRouter` 引用，可在此构造 `RoutingIntent`
    ///   并调用 `router.route_dyn`，将返回的 `BoxService` 作为 B-leg。
    fn route_external_call(&self) -> spark_core::Result<BoxService, SparkError> {
        Err(SparkError::new(
            CODE_PROXY_ROUTING_FAILURE,
            "Registrar 未命中，且 DynRouter 功能尚未在 spark-core 中开放",
        ))
    }

    /// 启动异步任务运行会话状态机，并绑定取消令牌。
    ///
    /// - **意图 (Why)**：
    ///   - 将后续的 B2BUA 编排与 A/B leg 调用从同步 `call` 热路径拆离，避免阻塞来电线程；
    ///   - 通过 [`CallContext::runtime`](spark_core::contract::CallContext::runtime) 显式绑定
    ///     异步运行时，确保取消、追踪等元数据在执行器中继续生效，防止“裸 Tokio” 逃逸。
    /// - **契约 (What)**：
    ///   - `ctx`：父调用上下文，运行时提交时需传入以传播取消/追踪链路；
    ///   - `runtime`：实现 [`AsyncRuntime`](spark_core::runtime::AsyncRuntime) 的执行器引用，
    ///     通常由宿主注入；
    ///   - `call_id`：已注册到 [`SessionManager`] 的 Call-ID，必须对应一个有效会话；
    ///   - `cancellation`：从调用上下文派生的取消令牌，外部在会话收尾时需调用
    ///     [`Cancellation::cancel`] 触发终止；
    /// - **前置条件**：会话已存入 [`SessionManager`]，且调用方保证 `cancellation` 生命周期覆盖任务执行期；
    /// - **后置条件**：返回的句柄在当前实现中立即 `detach`，后台任务完全由运行时托管；
    /// - **风险提示 (Trade-offs)**：当前任务体仍为同步逻辑，因此执行器会立即完成；未来若引入 I/O，
    ///   仍可复用本接口将异步步骤安全下沉到运行时。
    fn spawn_call_flow(
        &self,
        ctx: &CallContext,
        runtime: &dyn spark_core::runtime::AsyncRuntime,
        call_id: Arc<str>,
        cancellation: Cancellation,
    ) {
        let manager = Arc::clone(&self.session_manager);
        let handle = runtime.spawn(
            ctx,
            async move { run_call_flow(manager, call_id, cancellation) },
        );

        handle.detach();
    }
}

impl Service<PipelineMessage> for ProxyService {
    type Response = PipelineMessage;
    type Error = SparkError;
    type Future = future::Ready<spark_core::Result<Self::Response, Self::Error>>;

    fn poll_ready(&mut self, _: &Context<'_>, _: &mut TaskContext<'_>) -> PollReady<Self::Error> {
        Poll::Ready(ReadyCheck::Ready(ReadyState::Ready))
    }

    fn call(&mut self, ctx: CallContext, req: PipelineMessage) -> Self::Future {
        future::ready(self.handle_request(ctx, req))
    }
}

/// `ProxyServiceFactory` 将共享状态打包成可供路由器按需克隆的工厂。
///
/// # 教案式说明
/// - **意图 (Why)**：`spark_router` 在命中路由时会调用 `ServiceFactory::create`
///   生成新的对象层 Service，本结构封装 `Arc` 注入逻辑，避免每条路由重复编写
///   构造器；
/// - **契约 (What)**：实现 [`ServiceFactory`]，输出 `BoxService`；
/// - **架构 (Where)**：与 `ProxyService` 位于同一模块，由宿主在路由表更新时注入。
#[cfg(feature = "router-factory")]
#[derive(Clone, Debug)]
pub struct ProxyServiceFactory {
    location_store: Arc<LocationStore>,
    session_manager: Arc<SessionManager>,
}

#[cfg(feature = "router-factory")]
impl ProxyServiceFactory {
    /// 构造注入共享状态的工厂实例。
    ///
    /// - **输入**：与 [`ProxyService::new`] 相同的共享引用；
    /// - **前置条件**：传入的 `Arc` 需在多线程环境可安全复用；
    /// - **后置条件**：可交由 `spark_router` 存储并在命中路由后构造 Service。
    #[must_use]
    pub fn new(location_store: Arc<LocationStore>, session_manager: Arc<SessionManager>) -> Self {
        Self {
            location_store,
            session_manager,
        }
    }
}

#[cfg(feature = "router-factory")]
impl ServiceFactory for ProxyServiceFactory {
    fn create(&self) -> spark_core::Result<BoxService, SparkError> {
        let service = ProxyService::new(
            Arc::clone(&self.location_store),
            Arc::clone(&self.session_manager),
        );
        Ok(bridge_to_box_service(service))
    }
}

<<<<<<< HEAD
/// 承载 SIP 报文字节的薄包装，避免在入口处强制 UTF-8。
=======
/// 将 Pipeline 消息还原为 UTF-8 文本。
///
/// # 教案式说明
/// - **意图 (Why)**：B2BUA 需要访问原始 INVITE 文本以执行 SIP 解析；
/// - **契约 (What)**：仅接受 `PipelineMessage::Buffer`，否则返回 `switch.proxy.invalid_message`；
/// - **风险 (Trade-offs)**：若底层缓冲被拆分为多个 chunk，会在回退路径上发生一次复制。
/// 承载 SIP 文本的零拷贝包装器，避免在 INVITE 入口处强制分配 `String`。
>>>>>>> 4813bba9
///
/// # 教案式说明
/// - **意图 (Why)**：
///   - 只对 header 区域执行 UTF-8/ASCII 校验，防止携带二进制负载（如 ISUP 隧道）时被整体拒绝；
///   - 将原始字节集中托管，后续解析器可按需选择文本或二进制视图，支持零拷贝。
/// - **契约 (What)**：
///   - 输入：必须是 [`PipelineMessage::Buffer`] 变体，内部承载完整的 SIP 报文字节；
///   - 输出：`SipPayload` 保存原始 `Vec<u8>` 所有权，可通过 [`SipPayload::as_bytes`] 获取不可变切片；
///   - 前置条件：调用方需确保缓冲内容包含完整的 SIP 报文（起始行 + header + body 分隔符）；
///   - 后置条件：创建成功后，调用方可在不复制正文的前提下执行 header 级 UTF-8 校验与后续二进制透传。
/// - **解析逻辑 (How)**：
<<<<<<< HEAD
///   1. 匹配 `PipelineMessage` 变体，非缓冲立即返回 `switch.proxy.invalid_message`；
///   2. 使用 `try_into_vec` 将只读缓冲扁平化，确保后续解析持有可共享的所有权；
///   3. 暂不在结构体构造阶段做 UTF-8 校验，而是交由上层解析器在解析 header 时局部验证；
/// - **风险提示 (Trade-offs & Gotchas)**：
///   - 当前仍需一次复制；若未来可在 `PipelineMessage` 提供借用切片的安全视图，可移除分配；
///   - 只保证 header 可验证，body 可能是任意二进制，上层处理 SDP 时需自行校验编码。
=======
///   1. 匹配 `PipelineMessage` 变体，非缓冲则返回领域错误；
///   2. 首选 `ReadableBuffer::chunk` 获取连续切片；仅当 `chunk` 无法覆盖全部 `remaining` 时才复制到 `Vec<u8>`；
///   3. `as_text` 中使用 `str::from_utf8` 将字节安全地视为 UTF-8，失败时返回带错误码的 `SparkError`；
/// - **风险提示 (Trade-offs & Gotchas)**：
///   - 若未来提供真正零拷贝的 SIP 解析器，可在此处改为借用切片而非分配 `Vec`；
///   - 仍依赖 UTF-8 语义，若遇到非 UTF-8 报文会被拒绝。
/// - **关键设计（Design Choices）**：
///   - **Borrowed 视图**：当缓冲为单段连续内存时，直接持有 `ReadableBuffer` 并按需借用切片，保证零拷贝；
///   - **Owned 回退**：仅在跨 chunk 时才分配 `Vec<u8>`，确保罕见情况下仍可安全解析。
enum SipPayloadBytes {
    Borrowed {
        buffer: Box<dyn ReadableBuffer>,
        len: usize,
    },
    Owned(Vec<u8>),
}

>>>>>>> 4813bba9
struct SipPayload {
    bytes: SipPayloadBytes,
}

impl SipPayload {
    /// 从管道消息中提取 SIP 原始字节。
    ///
    /// # 教案式说明
    /// - **意图 (Why)**：最大化复用数据平面零拷贝设计，避免对典型 MTU 以内的 INVITE 报文做不必要的堆分配；
    /// - **契约 (What)**：
    ///   - **输入**：必须提供 [`PipelineMessage::Buffer`]，否则返回 `CODE_PROXY_INVALID_MESSAGE`；
    ///   - **输出**：根据底层缓冲是否连续，返回 `Borrowed` 或 `Owned` 两种形式的 [`SipPayloadBytes`]；
    ///   - **前置条件**：调用方保证缓冲起始指针指向 SIP 报文首字节；
    ///   - **后置条件**：成功后确保 `as_text` 可在后续解析阶段安全借用 UTF-8 视图。
    /// - **解析逻辑 (How)**：
    ///   1. 匹配并获取底层只读缓冲；
    ///   2. 读取 `remaining` 与首个 `chunk`，若长度一致则直接以 Borrowed 方式保存，零拷贝；
    ///   3. 若不一致，则分配 `Vec<u8>` 并调用 `copy_into_slice` 填充，保证跨 chunk 报文的完整性；
    /// - **权衡与陷阱 (Trade-offs & Gotchas)**：
    ///   - 通过 `chunk` 短路掉绝大部分连续缓冲场景，避免热路径 malloc；
    ///   - 若第三方缓冲实现意外修改内部游标，`as_text` 会再次读取 `chunk` 并触发内部一致性校验，避免返回残缺数据。
    fn from_pipeline_message(message: PipelineMessage) -> spark_core::Result<Self, SparkError> {
        let mut buffer = match message {
            PipelineMessage::Buffer(buf) => buf,
            _ => {
                return Err(SparkError::new(
                    CODE_PROXY_INVALID_MESSAGE,
                    "Proxy 仅支持字节缓冲消息",
                ));
            }
        };

        let remaining = buffer.remaining();
        let chunk = buffer.chunk();
        let bytes = if chunk.len() == remaining {
            SipPayloadBytes::Borrowed {
                buffer,
                len: remaining,
            }
        } else {
            let mut owned = alloc::vec![0u8; remaining];
            buffer.copy_into_slice(&mut owned).map_err(|err| {
                SparkError::new(
                    codes::APP_INVALID_ARGUMENT,
                    format!("无法读取 INVITE 请求字节：{err}"),
                )
                .with_cause(err)
            })?;
            SipPayloadBytes::Owned(owned)
        };

        Ok(Self { bytes })
    }

<<<<<<< HEAD
    /// 返回只读字节视图，供后续解析器按需拆分 header 与 body。
    ///
    /// # 教案式说明
    /// - **意图 (Why)**：让上层以零拷贝方式对 header 执行 UTF-8 校验，同时允许 body 保持二进制形式；
    /// - **契约 (What)**：
    ///   - 输入：无；
    ///   - 输出：对内部 `Vec<u8>` 的只读借用，生命周期受 `SipPayload` 约束；
    ///   - 前置条件：`SipPayload` 需由合法的管道缓冲构造；
    ///   - 后置条件：调用方不得修改返回切片（Rust 编译器在类型层面保证不可变性）。
    /// - **风险提示 (Trade-offs & Gotchas)**：
    ///   - 返回的切片直接指向底层内存，若上层在多线程场景中共享需注意同步语义；
    ///   - 未执行任何编码校验，调用方在解析 header 时务必执行 `from_utf8` 校验以拦截非法文本。
    fn as_bytes(&self) -> &[u8] {
        &self.bytes
=======
    /// 暴露 UTF-8 视图，供 SIP 解析器使用。
    fn as_text(&self) -> spark_core::Result<&str, SparkError> {
        match &self.bytes {
            SipPayloadBytes::Borrowed { buffer, len } => {
                let chunk = buffer.chunk();
                let view = chunk.get(..*len).ok_or_else(|| {
                    SparkError::new(
                        CODE_PROXY_INVALID_MESSAGE,
                        "底层缓冲已被提前消费，无法提供完整 SIP 报文",
                    )
                })?;

                str::from_utf8(view).map_err(|err| {
                    SparkError::new(
                        codes::APP_INVALID_ARGUMENT,
                        format!("SIP 报文必须为 UTF-8：{err}"),
                    )
                })
            }
            SipPayloadBytes::Owned(bytes) => str::from_utf8(bytes).map_err(|err| {
                SparkError::new(
                    codes::APP_INVALID_ARGUMENT,
                    format!("SIP 报文必须为 UTF-8：{err}"),
                )
            }),
        }
>>>>>>> 4813bba9
    }
}

fn read_sip_payload(message: PipelineMessage) -> spark_core::Result<SipPayload, SparkError> {
    SipPayload::from_pipeline_message(message)
}

/// 为 INVITE 入口创建新的 Handler Span 上下文。
///
/// # 教案式注释
/// - **意图 (Why)**：在收到上游 INVITE 时立即生成新的子 Span，确保后续错误路径和日志能够携带独立的 `span_id`，便于在全局 Trace 树中定位代理入口；
/// - **架构位置 (Where)**：运行于 `ProxyService::handle_request` 热路径，依赖 `spark-core::observability::TraceContext` 维持追踪契约；
/// - **执行逻辑 (How)**：
///   1. 调用 [`TraceContext::generate`] 获取全局唯一的 Span ID（同时生成的 Trace ID 仅用于提供随机源，不会被复用）；
///   2. 使用父上下文的 Trace ID 与新 Span ID 构造子上下文，保持链路连贯；
/// - **契约 (What)**：
///   - 输入：`parent` 为当前调用的追踪上下文引用，必须满足 `trace_id` 已经校验；
///   - 输出：新的 [`TraceContext`]，与 `parent` 同 Trace ID、不同 Span ID；
///   - 前置条件：调用方需确保 `parent` 生命周期覆盖返回值的使用范围；
///   - 后置条件：返回值可直接注入日志或错误对象，用于后续可观测性上报；
/// - **权衡与注意事项 (Trade-offs & Gotchas)**：
///   - 通过 `TraceContext::generate` 取 Span ID 可避免在本 crate 复制生成器逻辑，但会丢弃生成的 Trace ID，微小的计算浪费换取了接口稳定性；
///   - 若未来 `spark-core` 暴露专用 Span ID 生成 API，可在此无缝替换以减少额外分配。
fn start_invite_span(parent: &TraceContext) -> TraceContext {
    let child_span_id = TraceContext::generate().span_id;
    parent.child_context(child_span_id)
}

/// 校验解析结果是否为 INVITE 请求。
fn ensure_invite_request<'a>(
    message: &'a SipMessage<'a>,
) -> spark_core::Result<&'a RequestLine<'a>, SparkError> {
    match &message.start_line {
        spark_codec_sip::types::StartLine::Request(line) if line.method == Method::Invite => {
            Ok(line)
        }
        spark_codec_sip::types::StartLine::Request(line) => Err(SparkError::new(
            CODE_PROXY_INVALID_MESSAGE,
            format!(
                "Proxy 当前仅支持 INVITE，请求方法为 {}",
                line.method.as_str()
            ),
        )),
        spark_codec_sip::types::StartLine::Response(_) => Err(SparkError::new(
            CODE_PROXY_INVALID_MESSAGE,
            "Proxy 期望 SIP 请求而非响应",
        )),
    }
}

/// 提取 Call-ID。
fn extract_call_id<'a>(message: &'a SipMessage<'a>) -> spark_core::Result<&'a str, SparkError> {
    message
        .find_header(HeaderKind::CallId)
        .and_then(|header| match header {
            Header::CallId(call_id) => Some(call_id.value),
            _ => None,
        })
        .ok_or_else(|| {
            SparkError::new(
                CODE_PROXY_INVALID_MESSAGE,
                "INVITE 缺少 Call-ID 头，无法创建会话",
            )
        })
}

/// 提取 INVITE 报文中的 SDP Offer。
///
/// # 教案式说明
/// - **意图 (Why)**：将 `SipMessage` 的原始主体转换为可复用的 UTF-8 文本，供会话状态机执行媒体协商；
/// - **契约 (What)**：若主体为空或非 UTF-8，将返回领域错误；成功时返回拥有所有权的 `String`；
/// - **实现 (How)**：直接依赖 `str::from_utf8`，避免额外复制。
fn extract_offer_sdp(message: &SipMessage<'_>) -> spark_core::Result<String, SparkError> {
    if message.body.is_empty() {
        return Err(SparkError::new(
            CODE_PROXY_INVALID_MESSAGE,
            "INVITE 缺少 SDP Offer 正文，无法进入媒体协商",
        ));
    }

    str::from_utf8(message.body)
        .map(|body| body.to_owned())
        .map_err(|err| {
            SparkError::new(
                codes::APP_INVALID_ARGUMENT,
                format!("INVITE SDP 必须为 UTF-8：{err}"),
            )
        })
}

/// 构造 100 Trying 响应，回送给主叫侧。
fn build_trying_response(
    message: &SipMessage<'_>,
) -> spark_core::Result<PipelineMessage, SparkError> {
    let mut headers: Vec<Header<'_>> = Vec::new();
    collect_headers(message, HeaderSelector::Via, &mut headers);
    collect_headers(message, HeaderSelector::From, &mut headers);
    collect_headers(message, HeaderSelector::To, &mut headers);
    collect_headers(message, HeaderSelector::CallId, &mut headers);
    collect_headers(message, HeaderSelector::CSeq, &mut headers);
    headers.push(Header::Extension {
        name: spark_codec_sip::HeaderName::new("Content-Length"),
        value: "0",
    });

    let status_line = StatusLine {
        version: "SIP/2.0",
        status_code: 100,
        reason: "Trying",
    };

    let mut text = String::new();
    write_response(&mut text, &status_line, &headers, &[]).map_err(|err| {
        SparkError::new(
            CODE_PROXY_UNIMPLEMENTED,
            format!("序列化 100 Trying 失败：{err}"),
        )
    })?;

    Ok(PipelineMessage::from_buffer(Box::new(
        OwnedReadableBuffer::new(text.into_bytes()),
    )))
}

/// 统一的 header 选择器，便于复用 registrar 的筛选逻辑。
#[derive(Clone, Copy)]
enum HeaderSelector {
    Via,
    From,
    To,
    CallId,
    CSeq,
}

fn collect_headers<'a>(
    message: &'a SipMessage<'a>,
    selector: HeaderSelector,
    output: &mut Vec<Header<'a>>,
) {
    output.extend(message.headers.iter().filter_map(|header| {
        matches!(
            (selector, header),
            (HeaderSelector::Via, Header::Via(_))
                | (HeaderSelector::From, Header::From(_))
                | (HeaderSelector::To, Header::To(_))
                | (HeaderSelector::CallId, Header::CallId(_))
                | (HeaderSelector::CSeq, Header::CSeq(_))
        )
        .then_some(*header)
    }));
}

fn map_invite_parse_error(err: spark_codec_sip::SipParseError) -> SparkError {
    SparkError::new(
        codes::APP_INVALID_ARGUMENT,
        format!("无法解析 INVITE 报文：{err}"),
    )
}

#[derive(Debug)]
struct OwnedReadableBuffer {
    data: Vec<u8>,
    cursor: usize,
}

impl OwnedReadableBuffer {
    fn new(data: Vec<u8>) -> Self {
        Self { data, cursor: 0 }
    }
}

impl ReadableBuffer for OwnedReadableBuffer {
    fn remaining(&self) -> usize {
        self.data.len().saturating_sub(self.cursor)
    }

    fn chunk(&self) -> &[u8] {
        &self.data[self.cursor..]
    }

    fn split_to(&mut self, len: usize) -> spark_core::Result<Box<ErasedSparkBuf>, CoreError> {
        if len > self.remaining() {
            return Err(CoreError::new(
                codes::PROTOCOL_DECODE,
                "split length exceeds remaining bytes",
            ));
        }
        let end = self.cursor + len;
        let slice = self.data[self.cursor..end].to_vec();
        self.cursor = end;
        Ok(Box::new(Self::new(slice)))
    }

    fn advance(&mut self, len: usize) -> spark_core::Result<(), CoreError> {
        if len > self.remaining() {
            return Err(CoreError::new(
                codes::PROTOCOL_DECODE,
                "advance exceeds remaining bytes",
            ));
        }
        self.cursor += len;
        Ok(())
    }

    fn copy_into_slice(&mut self, dst: &mut [u8]) -> spark_core::Result<(), CoreError> {
        if dst.len() > self.remaining() {
            return Err(CoreError::new(
                codes::PROTOCOL_DECODE,
                "copy exceeds remaining bytes",
            ));
        }
        let end = self.cursor + dst.len();
        dst.copy_from_slice(&self.data[self.cursor..end]);
        self.cursor = end;
        Ok(())
    }

    fn try_into_vec(self: Box<Self>) -> spark_core::Result<Vec<u8>, CoreError> {
        Ok(self.data[self.cursor..].to_vec())
    }
}

fn build_a_leg_placeholder_service() -> BoxService {
    bridge_to_box_service(AlegPlaceholderService)
}

#[derive(Clone, Copy, Debug, Default)]
struct AlegPlaceholderService;

impl Service<PipelineMessage> for AlegPlaceholderService {
    type Response = PipelineMessage;
    type Error = SparkError;
    type Future = future::Ready<spark_core::Result<Self::Response, Self::Error>>;

    fn poll_ready(&mut self, _: &Context<'_>, _: &mut TaskContext<'_>) -> PollReady<Self::Error> {
        Poll::Ready(ReadyCheck::Ready(ReadyState::Ready))
    }

    fn call(&mut self, _ctx: CallContext, _req: PipelineMessage) -> Self::Future {
        future::ready(Err(SparkError::new(
            CODE_PROXY_UNIMPLEMENTED,
            "A-leg placeholder 无法处理媒体流，请等待 B2BUA 完整实现",
        )))
    }
}

fn run_call_flow(
    session_manager: Arc<SessionManager>,
    call_id: Arc<str>,
    cancellation: Cancellation,
) -> spark_core::Result<(), SparkError> {
    // 教案级注释：
    // - **意图 (Why)**：在进入具体编排前先检查取消位，确保会话在被上游关闭后不会继续执行
    //   SDP 解析或状态写入，减少无效工作量；
    // - **契约 (What)**：读取共享的 [`Cancellation`]，若已取消则提前返回 `Ok(())` 视为正常
    //   回收；
    // - **设计取舍 (Trade-offs)**：选择显式检查而非 `tokio::select!` 轮询，原因在于当前流程
    //   纯 CPU 计算且一次性完成，直接判定即可满足“会话结束即退出”的需求。
    if cancellation.is_cancelled() {
        return Ok(());
    }

    let call_id_str = call_id.as_ref();
    let offer_sdp = {
        let session = session_manager.get_session(call_id_str).ok_or_else(|| {
            SwitchError::SessionNotFound {
                call_id: call_id_str.to_owned(),
            }
        })?;
        session.offer_sdp().map(str::to_owned)
    };

    let offer_sdp = match offer_sdp {
        Some(sdp) => sdp,
        None => {
            return Err(SwitchError::Internal {
                detail: format!(
                    "call flow missing SDP offer before negotiation for Call-ID `{call_id_str}`",
                ),
            }
            .into());
        }
    };

    let offer_desc = parse_sdp(&offer_sdp).map_err(|err| SwitchError::ServiceFailure {
        context: "proxy.call_flow.offer.parse".to_owned(),
        detail: format!("failed to parse SDP offer: {err}"),
    })?;

    let plan = apply_offer_answer(&offer_desc, &DEFAULT_NEGOTIATION_CAPS);
    let audio_state = build_audio_state(plan.audio);
    let b_leg_offer = build_b_leg_offer_sdp(&offer_desc, &audio_state);
    let a_leg_answer = build_a_leg_answer_sdp(&offer_desc, &audio_state);

    // 教案级注释：
    // - **意图 (Why)**：在执行写入前再次确认取消状态，避免已经进入终止路径的会话仍修改
    //   状态或分配字符串；
    // - **契约 (What)**：取消时直接短路返回 `Ok(())`，调用方可按需回收 Session；
    // - **风险提示 (Trade-offs)**：若未来 `run_call_flow` 包含异步 I/O，需要在关键 await 前后
    //   重复检查取消位，以保持一致的退出语义。
    if cancellation.is_cancelled() {
        return Ok(());
    }

    {
        let mut session = session_manager
            .get_session_mut(call_id_str)
            .ok_or_else(|| SwitchError::SessionNotFound {
                call_id: call_id_str.to_owned(),
            })?;
        session.set_audio_negotiation(audio_state);
        if let Some(sdp) = b_leg_offer {
            session.set_b_leg_offer_sdp(sdp);
        }
        if let Some(answer) = a_leg_answer {
            session.set_b_leg_answer_sdp(answer);
        }
    }

    Ok(())
}

/// 将 Offer/Answer 的结论转化为 `CallSession` 可持久化的状态。
fn build_audio_state(answer: Option<AudioAnswer<'_>>) -> AudioNegotiationState {
    match answer {
        None => AudioNegotiationState::NoAudio,
        Some(AudioAnswer::Rejected) => AudioNegotiationState::Rejected,
        Some(AudioAnswer::Accepted(plan)) => {
            AudioNegotiationState::Accepted(build_audio_profile(plan))
        }
    }
}

fn build_audio_profile(plan: AudioAcceptPlan<'_>) -> AudioNegotiationProfile {
    let telephone_event = plan.telephone_event.map(build_dtmf_profile);

    AudioNegotiationProfile {
        payload_type: plan.payload_type,
        encoding_name: plan.rtpmap.encoding.to_owned(),
        clock_rate: plan.rtpmap.clock_rate,
        encoding_params: plan.rtpmap.encoding_params.map(ToOwned::to_owned),
        telephone_event,
    }
}

fn build_dtmf_profile(event: TelephoneEvent<'_>) -> DtmfProfile {
    DtmfProfile {
        payload_type: event.payload_type,
        clock_rate: event.clock_rate,
        events: event.events.to_owned(),
    }
}

/// 根据协商结果裁剪发往 B-leg 的 SDP Offer，确保只暴露框架可支持的负载。
///
/// # 教案式注释
/// - **意图 (Why)**：在 A-leg 提供的 Offer 中可能包含框架尚未支持的编解码器或 DTMF 扩展；
///   直接转发会导致 B-leg 选择无法处理的能力。通过裁剪，保证 B-leg 仅看到框架已验证过的组合。
/// - **实现逻辑 (How)**：使用 [`SessionDesc`] 的结构化表示执行过滤，避免手工字符串拼接：
///   - 仅在媒体类型为 `audio` 的块上过滤 `m=` 负载列表；
///   - 依据 `rtpmap`/`fmtp` 属性中的 payload 编号筛选对应属性；
///   - 将过滤后的结构回写为文本时复用 [`format_sdp`]，保持合法行序。
/// - **契约 (What)**：
///   - 输入为解析后的 SDP [`SessionDesc`] 与音频协商状态；
///   - 当 `state` 非 `Accepted` 时返回 `None`，表示无需裁剪；
///   - 成功时返回新的 SDP 文本，由 `format_sdp` 保证行尾 `CRLF`。
/// - **风险 (Trade-offs)**：当前实现仅处理单一音频块，若 Offer 存在多个音频流需在后续扩展。
fn build_b_leg_offer_sdp(offer: &SessionDesc<'_>, state: &AudioNegotiationState) -> Option<String> {
    let selection = payload_selection(state)?;

    let filtered_media = offer
        .media
        .iter()
        .map(|media| filter_media_for_b_leg(media, &selection))
        .collect();

    let filtered = SessionDesc {
        version: offer.version,
        origin: offer.origin.clone(),
        session_name: offer.session_name,
        connection: offer.connection.clone(),
        timing: offer.timing.clone(),
        attributes: offer.attributes.clone(),
        media: filtered_media,
    };

    Some(format_sdp(&filtered))
}

/// 为回送给 A-leg 的 200 OK 构造 SDP Answer。
///
/// # 教案式注释
/// - **意图 (Why)**：在 B-leg 尚未接入前，Proxy 至少要依据本地能力给出一致的 Answer，
///   让主叫侧获得稳定的媒体指示；
/// - **实现逻辑 (How)**：
///   1. 复用 Offer 中的版本、会话、连接等会话级字段，保证 Answer 结构合法；
///   2. 将 `m=audio` 重写为只包含已接受的负载，并补充 `a=rtpmap`/`a=fmtp`；
/// - **契约 (What)**：当 `state` 为 `Accepted` 且 Offer 含音频块时返回 `Some(String)`，否则 `None`；
/// - **风险 (Trade-offs)**：当前直接复用 Offer 的 `o=`/`c=`，真实 B2BUA 应根据自身地址生成独立值，
///   后续引入媒体中继后需同步更新该函数。
fn build_a_leg_answer_sdp(
    offer: &SessionDesc<'_>,
    state: &AudioNegotiationState,
) -> Option<String> {
    let AudioNegotiationState::Accepted(profile) = state else {
        return None;
    };

    let audio_media = offer
        .media
        .iter()
        .find(|media| media.media.eq_ignore_ascii_case("audio"));
    let port = audio_media.map(|media| media.port).unwrap_or("0");
    let proto = audio_media.map(|media| media.proto).unwrap_or("RTP/AVP");
    let connection = audio_media
        .and_then(|media| media.connection.as_ref())
        .or_else(|| offer.connection.as_ref());

    let mut lines = Vec::new();
    lines.push(format!("v={}", offer.version));
    lines.push(format!(
        "o={} {} {} {} {} {}",
        offer.origin.username,
        offer.origin.session_id,
        offer.origin.session_version,
        offer.origin.net_type,
        offer.origin.addr_type,
        offer.origin.address
    ));
    lines.push(format!("s={}", offer.session_name));
    if let Some(connection) = connection {
        lines.push(format!(
            "c={} {} {}",
            connection.net_type, connection.addr_type, connection.address
        ));
    }
    lines.push(format!("t={} {}", offer.timing.start, offer.timing.stop));

    let mut m_line = format!("m=audio {port} {proto} {}", profile.payload_type);
    if let Some(dtmf) = profile.telephone_event.as_ref() {
        m_line.push(' ');
        m_line.push_str(&dtmf.payload_type.to_string());
    }
    lines.push(m_line);

    let mut rtpmap = format!(
        "a=rtpmap:{} {}/{}",
        profile.payload_type, profile.encoding_name, profile.clock_rate
    );
    if let Some(params) = &profile.encoding_params {
        rtpmap.push('/');
        rtpmap.push_str(params);
    }
    lines.push(rtpmap);

    if let Some(dtmf) = profile.telephone_event.as_ref() {
        lines.push(format!(
            "a=rtpmap:{} telephone-event/{}",
            dtmf.payload_type, dtmf.clock_rate
        ));
        lines.push(format!("a=fmtp:{} {}", dtmf.payload_type, dtmf.events));
    }

    Some(join_sdp_lines(lines))
}

/// 选择被接受的负载编号，用于 SDP 裁剪/生成。
fn payload_selection(state: &AudioNegotiationState) -> Option<PayloadSelection> {
    let AudioNegotiationState::Accepted(profile) = state else {
        return None;
    };

    Some(PayloadSelection {
        audio: profile.payload_type,
        dtmf: profile
            .telephone_event
            .as_ref()
            .map(|dtmf| dtmf.payload_type),
    })
}

#[derive(Clone, Copy, Debug)]
struct PayloadSelection {
    audio: u8,
    dtmf: Option<u8>,
}

impl PayloadSelection {
    fn allows(&self, payload: u8) -> bool {
        payload == self.audio || self.dtmf == Some(payload)
    }

    fn is_dtmf(&self, payload: u8) -> bool {
        self.dtmf == Some(payload)
    }
}

fn filter_media_for_b_leg<'a>(
    media: &'a MediaDesc<'a>,
    selection: &PayloadSelection,
) -> MediaDesc<'a> {
    if !media.media.eq_ignore_ascii_case("audio") {
        return media.clone();
    }

    MediaDesc {
        media: media.media,
        port: media.port,
        proto: media.proto,
        formats: media
            .formats
            .iter()
            .copied()
            .filter(|payload| {
                parse_payload_number(payload)
                    .map(|value| selection.allows(value))
                    .unwrap_or(true)
            })
            .collect(),
        connection: media.connection.clone(),
        attributes: filter_audio_attributes(&media.attributes, selection),
    }
}

fn filter_audio_attributes<'a>(
    attributes: &'a [Attribute<'a>],
    selection: &PayloadSelection,
) -> Vec<Attribute<'a>> {
    attributes
        .iter()
        .cloned()
        .filter(|attribute| match attribute.key {
            key if key.eq_ignore_ascii_case("rtpmap") => parse_payload_from_attribute(attribute)
                .map(|payload| selection.allows(payload))
                .unwrap_or(true),
            key if key.eq_ignore_ascii_case("fmtp") => {
                match parse_payload_from_attribute(attribute) {
                    Some(payload) if selection.is_dtmf(payload) => selection.dtmf.is_some(),
                    _ => true,
                }
            }
            _ => true,
        })
        .collect()
}

fn parse_payload_number(value: &str) -> Option<u8> {
    let token = value
        .split_once(':')
        .map(|(_, rest)| rest)
        .unwrap_or(value)
        .split_whitespace()
        .next()?;
    token.parse().ok()
}

fn parse_payload_from_attribute(attribute: &Attribute<'_>) -> Option<u8> {
    attribute.value.and_then(parse_payload_number)
}

fn join_sdp_lines(lines: Vec<String>) -> String {
    if lines.is_empty() {
        return String::new();
    }
    let mut text = lines.join("\r\n");
    if !text.ends_with("\r\n") {
        text.push_str("\r\n");
    }
    text
}

#[cfg(test)]
mod tests {
    use std::sync::Mutex;

    use super::*;
    use crate::core::session::AudioNegotiationState;
    use alloc::borrow::Cow;
    use core::{
        pin::Pin,
        task::{Context as FutContext, Poll, noop_waker},
    };
    use spark_core::{
        CallContext as CoreCallContext, async_trait,
        runtime::{
            AsyncRuntime, JoinHandle, MonotonicTimePoint, TaskCancellationStrategy, TaskError,
            TaskExecutor, TaskHandle, TaskResult, TimeDriver,
        },
        service::{BoxService, ClientFactory},
    };

    struct RecordingClientFactory {
        targets: Mutex<Vec<String>>,
    }

    impl RecordingClientFactory {
        fn new() -> Self {
            Self {
                targets: Mutex::new(Vec::new()),
            }
        }

        fn targets(&self) -> Vec<String> {
            self.targets.lock().expect("poisoned").clone()
        }
    }

    /// 最小实现的内联运行时，立即执行提交的 Future，便于在单元测试中验证上下文传递。
    struct InlineRuntime;

    impl InlineRuntime {
        fn new() -> Self {
            Self
        }
    }

    impl TaskExecutor for InlineRuntime {
        fn spawn_dyn(
            &self,
            _ctx: &CoreCallContext,
            mut fut: spark_core::BoxFuture<'static, TaskResult<Box<dyn core::any::Any + Send>>>,
        ) -> JoinHandle<Box<dyn core::any::Any + Send>> {
            let waker = noop_waker();
            let mut cx = FutContext::from_waker(&waker);
            let result = match Pin::new(&mut fut).poll(&mut cx) {
                Poll::Ready(output) => output,
                Poll::Pending => Err(TaskError::Failed(Cow::from(
                    "InlineRuntime 无法驱动未就绪的 Future，测试需保持同步路径",
                ))),
            };

            JoinHandle::from_task_handle(Box::new(InlineHandle {
                result: Mutex::new(Some(result)),
            }))
        }
    }

    impl TimeDriver for InlineRuntime {
        fn now(&self) -> MonotonicTimePoint {
            MonotonicTimePoint::from_offset(core::time::Duration::ZERO)
        }

        async fn sleep(&self, _duration: core::time::Duration) {}
    }

    impl AsyncRuntime for InlineRuntime {}

    struct InlineHandle<T> {
        result: Mutex<Option<TaskResult<T>>>,
    }

    #[async_trait]
    impl<T: Send + 'static> TaskHandle for InlineHandle<T> {
        type Output = T;

        fn cancel(&self, strategy: TaskCancellationStrategy) {
            if matches!(strategy, TaskCancellationStrategy::Forceful) {
                let _ = self
                    .result
                    .lock()
                    .expect("poisoned")
                    .replace(Err(TaskError::Cancelled));
            }
        }

        fn is_finished(&self) -> bool {
            self.result
                .lock()
                .expect("poisoned")
                .as_ref()
                .map(|res| !matches!(res, Err(TaskError::Cancelled)))
                .unwrap_or(false)
        }

        fn is_cancelled(&self) -> bool {
            matches!(
                self.result.lock().expect("poisoned").as_ref(),
                Some(Err(TaskError::Cancelled))
            )
        }

        fn id(&self) -> Option<&str> {
            None
        }

        fn detach(self: Box<Self>) {}

        async fn join(mut self: Box<Self>) -> TaskResult<Self::Output> {
            self.result
                .lock()
                .expect("poisoned")
                .take()
                .unwrap_or_else(|| Err(TaskError::ExecutorTerminated))
        }
    }

    impl ClientFactory for RecordingClientFactory {
        fn connect(
            &self,
            _ctx: &CoreCallContext,
            target: &str,
        ) -> spark_core::Result<BoxService, SparkError> {
            self.targets
                .lock()
                .expect("poisoned")
                .push(target.to_owned());
            Ok(build_a_leg_placeholder_service())
        }
    }

    fn build_invite_request() -> PipelineMessage {
        let sdp = sample_offer_sdp();
        let text = format!(
            "INVITE sip:bob@example.com SIP/2.0\r\n\
Via: SIP/2.0/UDP client.invalid;branch=z9hG4bK776asdhds\r\n\
From: \"Alice\" <sip:alice@example.com>;tag=1928301774\r\n\
To: <sip:bob@example.com>\r\n\
Call-ID: a84b4c76e66710\r\n\
CSeq: 314159 INVITE\r\n\
Contact: <sip:alice@client.invalid>\r\n\
Content-Length: {}\r\n\
\r\n{}",
            sdp.len(),
            sdp
        );
        PipelineMessage::from_buffer(Box::new(OwnedReadableBuffer::new(text.as_bytes().to_vec())))
    }

    fn sample_offer_sdp() -> &'static str {
        "v=0\r\n\
o=- 0 0 IN IP4 203.0.113.1\r\n\
s=-\r\n\
c=IN IP4 203.0.113.1\r\n\
t=0 0\r\n\
m=audio 49170 RTP/AVP 0 8 101\r\n\
a=rtpmap:0 PCMU/8000\r\n\
a=rtpmap:8 PCMA/8000\r\n\
a=rtpmap:101 telephone-event/8000\r\n\
a=fmtp:101 0-15\r\n"
    }

    fn extract_text(message: PipelineMessage) -> String {
        match message {
            PipelineMessage::Buffer(buf) => {
                let bytes = buf.try_into_vec().expect("buffer conversion");
                String::from_utf8(bytes).expect("utf-8")
            }
            _ => panic!("unexpected message variant"),
        }
    }

    #[test]
    fn proxy_creates_session_and_responds_trying() {
        let location_store = Arc::new(LocationStore::new());
        location_store.register(
            Aor::new("sip:bob@example.com"),
            ContactUri::new("sip:bob@client.invalid"),
        );
        let session_manager = Arc::new(SessionManager::new());
        let service = ProxyService::new(location_store, Arc::clone(&session_manager));
        let factory = Arc::new(RecordingClientFactory::new());
        let runtime = Arc::new(InlineRuntime::new());
        let ctx = CoreCallContext::builder()
            .with_client_factory(factory.clone())
            .with_runtime(runtime as Arc<dyn AsyncRuntime>)
            .build();
        let response = service
            .handle_request(ctx, build_invite_request())
            .expect("call success");

        let text = extract_text(response);
        assert!(text.starts_with("SIP/2.0 100"));
        assert!(text.contains("Call-ID: a84b4c76e66710"));

        let session = session_manager
            .get_session("a84b4c76e66710")
            .expect("session registered");
        assert!(session.b_leg().is_some());
        assert_eq!(session.offer_sdp(), Some(sample_offer_sdp()));

        assert_eq!(
            factory.targets(),
            vec!["sip:bob@client.invalid".to_string()]
        );
    }

    #[test]
    fn proxy_rejects_without_client_factory() {
        let location_store = Arc::new(LocationStore::new());
        location_store.register(
            Aor::new("sip:bob@example.com"),
            ContactUri::new("sip:bob@client.invalid"),
        );
        let session_manager = Arc::new(SessionManager::new());
        let service = ProxyService::new(location_store, session_manager);
        let ctx = CoreCallContext::builder().build();
        let err = service
            .handle_request(ctx, build_invite_request())
            .expect_err("missing factory");
        assert_eq!(err.code(), CODE_PROXY_CLIENT_FACTORY_UNAVAILABLE);
    }

    #[test]
    fn call_flow_negotiates_audio_and_stores_plan() {
        let manager = Arc::new(SessionManager::new());
        let mut session = CallSession::new("nego-call", build_a_leg_placeholder_service());
        session.set_offer_sdp(sample_offer_sdp().to_owned());
        manager.create_session(session).expect("register session");

        let call_id = {
            let session = manager.get_session("nego-call").expect("session");
            session.call_id_arc().clone()
        };

        run_call_flow(Arc::clone(&manager), call_id, Cancellation::new())
            .expect("call flow success");

        let session = manager.get_session("nego-call").expect("session");
        match session.audio_negotiation() {
            AudioNegotiationState::Accepted(profile) => {
                assert_eq!(profile.payload_type, 0);
                assert_eq!(profile.encoding_name, "PCMU");
                assert_eq!(profile.clock_rate, 8000);
                assert_eq!(profile.encoding_params, None);
                let events = profile
                    .telephone_event
                    .as_ref()
                    .map(|dtmf| dtmf.events.as_str());
                assert_eq!(events, Some("0-15"));
            }
            other => panic!("unexpected negotiation state: {other:?}"),
        }

        let expected = "v=0\r\n\
o=- 0 0 IN IP4 203.0.113.1\r\n\
s=-\r\n\
c=IN IP4 203.0.113.1\r\n\
t=0 0\r\n\
m=audio 49170 RTP/AVP 0 101\r\n\
a=rtpmap:0 PCMU/8000\r\n\
a=rtpmap:101 telephone-event/8000\r\n\
a=fmtp:101 0-15\r\n";
        assert_eq!(session.b_leg_offer_sdp(), Some(expected));
        assert_eq!(session.b_leg_answer_sdp(), Some(expected));
    }

    #[test]
    fn cancelled_call_flow_exits_early_without_mutation() {
        let manager = Arc::new(SessionManager::new());
        let mut session = CallSession::new("cancel-call", build_a_leg_placeholder_service());
        session.set_offer_sdp(sample_offer_sdp().to_owned());
        manager.create_session(session).expect("register session");

        let call_id = {
            let session = manager.get_session("cancel-call").expect("session");
            session.call_id_arc().clone()
        };

        let cancellation = Cancellation::new();
        cancellation.cancel();

        run_call_flow(Arc::clone(&manager), call_id, cancellation)
            .expect("call flow short-circuits");

        let session = manager.get_session("cancel-call").expect("session");
        assert!(matches!(
            session.audio_negotiation(),
            AudioNegotiationState::Pending
        ));
        assert_eq!(session.b_leg_offer_sdp(), None);
        assert_eq!(session.b_leg_answer_sdp(), None);
    }
}<|MERGE_RESOLUTION|>--- conflicted
+++ resolved
@@ -330,9 +330,7 @@
     }
 }
 
-<<<<<<< HEAD
 /// 承载 SIP 报文字节的薄包装，避免在入口处强制 UTF-8。
-=======
 /// 将 Pipeline 消息还原为 UTF-8 文本。
 ///
 /// # 教案式说明
@@ -340,7 +338,6 @@
 /// - **契约 (What)**：仅接受 `PipelineMessage::Buffer`，否则返回 `switch.proxy.invalid_message`；
 /// - **风险 (Trade-offs)**：若底层缓冲被拆分为多个 chunk，会在回退路径上发生一次复制。
 /// 承载 SIP 文本的零拷贝包装器，避免在 INVITE 入口处强制分配 `String`。
->>>>>>> 4813bba9
 ///
 /// # 教案式说明
 /// - **意图 (Why)**：
@@ -352,14 +349,12 @@
 ///   - 前置条件：调用方需确保缓冲内容包含完整的 SIP 报文（起始行 + header + body 分隔符）；
 ///   - 后置条件：创建成功后，调用方可在不复制正文的前提下执行 header 级 UTF-8 校验与后续二进制透传。
 /// - **解析逻辑 (How)**：
-<<<<<<< HEAD
 ///   1. 匹配 `PipelineMessage` 变体，非缓冲立即返回 `switch.proxy.invalid_message`；
 ///   2. 使用 `try_into_vec` 将只读缓冲扁平化，确保后续解析持有可共享的所有权；
 ///   3. 暂不在结构体构造阶段做 UTF-8 校验，而是交由上层解析器在解析 header 时局部验证；
 /// - **风险提示 (Trade-offs & Gotchas)**：
 ///   - 当前仍需一次复制；若未来可在 `PipelineMessage` 提供借用切片的安全视图，可移除分配；
 ///   - 只保证 header 可验证，body 可能是任意二进制，上层处理 SDP 时需自行校验编码。
-=======
 ///   1. 匹配 `PipelineMessage` 变体，非缓冲则返回领域错误；
 ///   2. 首选 `ReadableBuffer::chunk` 获取连续切片；仅当 `chunk` 无法覆盖全部 `remaining` 时才复制到 `Vec<u8>`；
 ///   3. `as_text` 中使用 `str::from_utf8` 将字节安全地视为 UTF-8，失败时返回带错误码的 `SparkError`；
@@ -377,7 +372,6 @@
     Owned(Vec<u8>),
 }
 
->>>>>>> 4813bba9
 struct SipPayload {
     bytes: SipPayloadBytes,
 }
@@ -432,7 +426,6 @@
         Ok(Self { bytes })
     }
 
-<<<<<<< HEAD
     /// 返回只读字节视图，供后续解析器按需拆分 header 与 body。
     ///
     /// # 教案式说明
@@ -447,34 +440,6 @@
     ///   - 未执行任何编码校验，调用方在解析 header 时务必执行 `from_utf8` 校验以拦截非法文本。
     fn as_bytes(&self) -> &[u8] {
         &self.bytes
-=======
-    /// 暴露 UTF-8 视图，供 SIP 解析器使用。
-    fn as_text(&self) -> spark_core::Result<&str, SparkError> {
-        match &self.bytes {
-            SipPayloadBytes::Borrowed { buffer, len } => {
-                let chunk = buffer.chunk();
-                let view = chunk.get(..*len).ok_or_else(|| {
-                    SparkError::new(
-                        CODE_PROXY_INVALID_MESSAGE,
-                        "底层缓冲已被提前消费，无法提供完整 SIP 报文",
-                    )
-                })?;
-
-                str::from_utf8(view).map_err(|err| {
-                    SparkError::new(
-                        codes::APP_INVALID_ARGUMENT,
-                        format!("SIP 报文必须为 UTF-8：{err}"),
-                    )
-                })
-            }
-            SipPayloadBytes::Owned(bytes) => str::from_utf8(bytes).map_err(|err| {
-                SparkError::new(
-                    codes::APP_INVALID_ARGUMENT,
-                    format!("SIP 报文必须为 UTF-8：{err}"),
-                )
-            }),
-        }
->>>>>>> 4813bba9
     }
 }
 
