--- conflicted
+++ resolved
@@ -29,11 +29,7 @@
 [dependencies]
 async-trait = { workspace = true, default-features = false }
 spark-macros = { workspace = true }
-<<<<<<< HEAD
 spark-transport = { workspace = true }
-=======
-spark-transport = { path = "../spark-transport" }
->>>>>>> 62fe3ae3
 serde = { workspace = true, features = ["derive", "alloc"] }
 sha2 = { workspace = true, default-features = false }
 loom = { workspace = true, default-features = false, optional = true }
