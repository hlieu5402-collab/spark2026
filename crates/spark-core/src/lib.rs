--- conflicted
+++ resolved
@@ -64,10 +64,7 @@
 pub mod observability;
 pub mod pipeline;
 pub mod prelude;
-<<<<<<< HEAD
-=======
 pub mod protocol;
->>>>>>> d115f1b4
 pub mod retry;
 pub mod router;
 pub mod rt;
