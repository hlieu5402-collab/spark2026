--- conflicted
+++ resolved
@@ -16,18 +16,15 @@
 
 pub use spark_core::pipeline::{Controller, controller::HotSwapController};
 
-<<<<<<< HEAD
 mod factory;
 
 pub use factory::DefaultControllerFactory;
-=======
 pub mod router;
 
 pub use router::{
     RouterContextSnapshot, RouterContextState, RouterHandler, load_router_context,
     store_router_context,
 };
->>>>>>> 57b3dbc3
 mod router_handler;
 
 pub use router_handler::{RouterHandler, RoutingContextBuilder, RoutingContextParts};
