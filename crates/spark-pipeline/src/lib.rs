#![cfg_attr(not(feature = "std"), no_std)]

//! `spark-pipeline` 聚焦提供稳定的 Pipeline Controller 入口。
//!
//! # 教案式说明
//! - **意图（Why）**：将 `spark-core` 中的热插拔控制器打包为独立 Crate，供业务侧或科研实验在不直接依赖
//!   内核实现细节的情况下复用高性能调度能力。
//! - **逻辑（How）**：通过类型别名与再导出，将 `HotSwapController` 暴露为 `PipelineController`，并保留原有
//!   API/特性开关；调用者只需在此 Crate 中构造控制器，即可获得完整的 Handler 管理与 Middleware 装配能力。
//! - **契约（What）**：Crate 默认启用 `alloc` 特性，可在 `no_std` 环境中运行；若启用 `std` 特性，将自动联动
//!   `spark-core/std` 以提供更丰富的运行时支持。
//! - **风险与权衡（Trade-offs）**：复用核心实现意味着链路语义与 `spark-core` 同步更新；若需实验性控制器，
//!   建议在上层引入新类型并显式隔离。

extern crate alloc;

pub use spark_core::pipeline::{Controller, controller::HotSwapController};

mod factory;

pub use factory::DefaultControllerFactory;

<<<<<<< HEAD
pub use router::{
    RouterContextSnapshot, RouterContextState, load_router_context, store_router_context,
};
mod router_handler;
=======
>>>>>>> 10ff1389

pub mod router {
    //! `spark-router` 中 Pipeline 集成模块的再导出包装。
    //!
    //! # 教案式说明
    //! - **意图（Why）**：保持原 `spark-pipeline::router` 命名空间不变，便于现有调用方在迁移至
    //!   `spark-router` 统一实现后无需修改路径；
    //! - **逻辑（How）**：简单地将 `spark_router::pipeline` 全量再导出，保证类型与函数与原有
    //!   模块一一对应；
    //! - **契约（What）**：模块内所有符号均直接映射到 `spark-router` 提供的实现，包含上下文
    //!   存取、路由处理器以及构造器接口；
    //! - **风险提示（Trade-offs）**：再导出不会引入额外开销，但要求 `spark-router` 版本与当前
    //!   Crate 同步更新；若未来出现破坏性变更，应优先在 `spark-router` 中维护兼容层。
    pub use spark_router::pipeline::*;
}

pub use spark_router::pipeline::{
    ExtensionsRoutingContextBuilder, RouterContextSnapshot, RouterContextState, RouterHandler,
    RoutingContextBuilder, RoutingContextParts, load_router_context, store_router_context,
};

/// `PipelineController` 是 `spark-pipeline` 对外推荐的默认控制器实现。
///
/// # 教案式说明
/// - **意图（Why）**：通过别名保持 API 的语义化命名，避免直接暴露 `HotSwapController` 的实现细节，
///   便于未来在不破坏调用方代码的情况下迁移到其他热插拔方案。
/// - **逻辑（How）**：类型等价于 [`HotSwapController`]，调用 `PipelineController::new` 时实质上使用
///   核心实现构造函数，并享有其链路管理能力与可观测性集成。
/// - **契约（What）**：构造参数、热插拔操作、事件广播等行为全部继承自 `HotSwapController`；
///   调用方应确保以 `Arc` 持有实例，遵循 `Controller` Trait 的生命周期约束。
/// - **风险与权衡（Trade-offs）**：别名不会产生额外的 ABI 或性能开销，但也意味着该 Crate 与核心实现
///   紧密耦合；若未来需要差异化功能，应考虑新增显式类型而非修改别名。
pub type PipelineController = HotSwapController;<|MERGE_RESOLUTION|>--- conflicted
+++ resolved
@@ -20,13 +20,8 @@
 
 pub use factory::DefaultControllerFactory;
 
-<<<<<<< HEAD
-pub use router::{
-    RouterContextSnapshot, RouterContextState, load_router_context, store_router_context,
-};
+
 mod router_handler;
-=======
->>>>>>> 10ff1389
 
 pub mod router {
     //! `spark-router` 中 Pipeline 集成模块的再导出包装。
