#![cfg_attr(not(feature = "std"), no_std)]

extern crate alloc;

use alloc::borrow::Cow;
use alloc::sync::Arc;
use alloc::vec::Vec;
use core::fmt;
use core::sync::atomic::{AtomicU64, Ordering};

use arc_swap::ArcSwap;
use spark_core::router::binding::RouteValidation;
use spark_core::router::catalog::{RouteCatalog, RouteDescriptor};
use spark_core::router::context::{RoutingContext, RoutingSnapshot};
use spark_core::router::metadata::RouteMetadata;
use spark_core::router::route::{RouteId, RoutePattern, RouteSegment};
use spark_core::router::{DynRouter, RouteBindingObject, RouteDecisionObject, RouteError};
use spark_core::service::BoxService;
use spark_core::{SparkError, buffer::PipelineMessage};

pub mod pipeline;

pub use pipeline::{
    ApplicationRouter, ApplicationRouterInitializer, ExtensionsRoutingContextBuilder,
    RouterContextSnapshot, RouterContextState, RoutingContextBuilder, RoutingContextParts,
    load_router_context, store_router_context,
};

<<<<<<< HEAD
=======
/// 为兼容旧版 API 保留的别名：`AppRouterHandler`。
///
/// # 教案式说明
/// - **意图（Why）**：历史版本以 `AppRouterHandler` 暴露 L2 Handler，当前版本将其更名为
///   [`ApplicationRouter`] 以强调“普通 Handler”身份；
/// - **契约（What）**：别名语义完全等同于 [`ApplicationRouter`]，可在迁移窗口内继续复用旧代码；
/// - **迁移提示（Trade-offs）**：建议在后续版本逐步切换为显式的 `ApplicationRouter` 命名，
///   以便新同事快速理解职责划分。
/// - **弃用说明（Deprecation）**：自 `0.1.0` 起进入兼容期，计划在 `0.3.0` 移除，请替换为
///   [`ApplicationRouter`]。
#[deprecated(note = "Use ApplicationRouter instead")]
pub type AppRouterHandler = ApplicationRouter;

/// 为兼容旧版 API 保留的别名：`RouterHandler`。
///
/// # 教案式说明
/// - **意图（Why）**：帮助仍依赖旧命名的调用方在迁移期间保持编译通过；
/// - **契约（What）**：类型等价于 [`ApplicationRouter`]，所有行为语义完全一致；
/// - **迁移提示（Trade-offs）**：建议新代码直接使用 [`ApplicationRouter`]，以凸显其作为普通 Handler 的定位。
/// - **弃用说明（Deprecation）**：自 `0.1.0` 起进入兼容期，计划在 `0.3.0` 移除，请替换为
///   [`ApplicationRouter`]。
#[deprecated(note = "Use ApplicationRouter instead")]
pub type RouterHandler = ApplicationRouter;

>>>>>>> 4973fbcc
/// `ServiceFactory` 定义路由表中“如何按需生成对象层 Service” 的抽象。
///
/// # 设计初衷（Why）
/// - 避免在路由表中直接缓存 `Service` 实例，降低生命周期管理难度；
/// - 支持在每次命中后重新构造 `BoxService`，满足无状态或短生命周期 Handler 的需求；
/// - 配合 [`DefaultRouter`] 的 `ArcSwap` 路由表，实现“读路径零锁、写路径整表替换”的热更新模式。
///
/// # 契约说明（What）
/// - **输入/输出**：`create` 不接受参数，返回新的 [`BoxService`]；
/// - **错误语义**：若构造失败，需返回 [`SparkError`] 以便路由器统一包装为 [`RouteError::Internal`]；
/// - **线程安全**：实现必须满足 `Send + Sync + 'static`，以保证在 `Arc` 中跨线程复用。
///
/// # 风险提示（Trade-offs）
/// - 若工厂内部复用连接池或缓存，请自行处理并发；`DefaultRouter` 不会加锁；
/// - 频繁分配新服务可能带来开销，可通过在工厂内部维护 `Arc<BoxService>` 并克隆方式折中。
pub trait ServiceFactory: Send + Sync + 'static {
    /// 构造新的对象层服务实例。
    #[allow(clippy::result_large_err)]
    fn create(&self) -> spark_core::Result<BoxService, SparkError>;
}

/// `RouteRegistration` 描述向 [`DefaultRouter`] 注册的单条路由记录。
///
/// # 设计意图（Why）
/// - 将 `RoutePattern`、`RouteId`、静态元数据与 `ServiceFactory` 聚合在一个结构中，
///   方便控制面在热更新时一次性交付完整配置；
/// - 为 `ArcSwap` 整表替换提供拷贝友好的数据承载体。
///
/// # 字段语义（What）
/// - `id`：命中的稳定路由标识；
/// - `pattern`：匹配规则，支持字面量、参数、通配符；
/// - `metadata`：静态属性，将与意图/动态属性合并；
/// - `factory`：按需生成对象层服务的工厂。
#[derive(Clone)]
pub struct RouteRegistration {
    /// 稳定的路由 ID。
    pub id: RouteId,
    /// 匹配模式。
    pub pattern: RoutePattern,
    /// 静态元数据。
    pub metadata: RouteMetadata,
    /// Service 工厂。
    pub factory: Arc<dyn ServiceFactory>,
}

impl fmt::Debug for RouteRegistration {
    fn fmt(&self, f: &mut fmt::Formatter<'_>) -> fmt::Result {
        f.debug_struct("RouteRegistration")
            .field("id", &self.id)
            .field("pattern", &self.pattern)
            .field("metadata", &self.metadata)
            .finish()
    }
}

/// `DefaultRouter` 提供基于 `ArcSwap` 的对象层路由实现，满足无锁读取与热更新需求。
///
/// # 设计动机（Why）
/// - **热更新友好**：控制面替换整张路由表时仅需一次 `store`，现有读者持有的旧 `Arc` 可自然过渡；
/// - **读路径零锁**：查询时只需 `load` + 顺序遍历，避免互斥锁；
/// - **契约贴合**：直接实现 [`DynRouter`]，供动态插件或脚本环境复用。
///
/// # 行为概览（How）
/// 1. 路由表使用 [`ArcSwap`] 持有内部的 `RouteTable`；
/// 2. `route_dyn` 会加载快照，匹配意图目标，命中后通过工厂构造 `BoxService`；
/// 3. 匹配失败时返回 [`RouteError::NotFound`]，附带原始意图信息；
/// 4. `snapshot`/`validate` 分别返回快照视图与简单预检结果。
///
/// # 使用契约（What）
/// - **前置条件**：调用者需通过 [`Self::update`] 提前装载路由表；
/// - **后置条件**：命中后返回的 `RouteDecisionObject` 包含新的 `BoxService` 与合并后的元数据；
/// - **线程安全**：结构体本身 `Send + Sync`，可在多线程运行时共享。
pub struct DefaultRouter {
    table: ArcSwap<RouteTable>,
    catalog: ArcSwap<RouteCatalog>,
    revision: AtomicU64,
}

impl DefaultRouter {
    /// 构建一个空路由器实例。
    ///
    /// # 设计说明（Why）
    /// - 提供最小可用入口，便于在运行时先构造实例，再异步加载配置；
    /// - 初始路由表为空，`route_dyn` 会直接返回 `NotFound`。
    ///
    /// # 契约（What）
    /// - **前置条件**：调用方需在首次路由前调用 [`Self::update`] 装载路由；
    /// - **后置条件**：返回的路由器可安全跨线程共享。
    pub fn new() -> Self {
        Self {
            table: ArcSwap::from_pointee(RouteTable::default()),
            catalog: ArcSwap::from_pointee(RouteCatalog::new()),
            revision: AtomicU64::new(0),
        }
    }

    /// 批量替换路由表，支持热更新。
    ///
    /// # 教案级说明
    /// - **意图 (Why)**：通过 `ArcSwap::store` 一次性替换整张表，避免逐条更新产生竞态；
    /// - **输入 (What)**：`entries` 为新路由集合，`revision` 明确快照世代号；
    /// - **流程 (How)**：
    ///   1. 根据条目构建新的 [`RouteCatalog`] 与内部 `RouteEntry`；
    ///   2. 组装为 `RouteTable` 并交由 `ArcSwap` 接管；
    ///   3. 更新内部修订号，供 `snapshot` 暴露。
    /// - **前置条件 (Contract)**：`entries` 中的 `id`/`pattern` 应保持唯一，避免匹配歧义；
    /// - **后置条件 (Contract)**：新表立即对后续调用可见，旧表在无读者后自动释放。
    pub fn update<I>(&self, revision: u64, entries: I)
    where
        I: IntoIterator<Item = RouteRegistration>,
    {
        let mut catalog = RouteCatalog::new();
        let mut route_entries = Vec::new();
        for RouteRegistration {
            id,
            pattern,
            metadata,
            factory,
        } in entries
        {
            // `RouteDescriptor` 需要拥有模式和元数据的克隆，以向外部暴露快照。
            let descriptor = RouteDescriptor::new(pattern.clone())
                .with_id(id.clone())
                .with_metadata(metadata.clone());
            catalog.push(descriptor);
            route_entries.push(RouteEntry {
                id,
                pattern,
                metadata,
                factory,
            });
        }

        let catalog_arc = Arc::new(catalog);
        let table = RouteTable {
            entries: route_entries,
        };

        self.revision.store(revision, Ordering::Release);
        self.table.store(Arc::new(table));
        self.catalog.store(Arc::clone(&catalog_arc));
    }

    /// 向运行时追加一条路由，并通过 `ArcSwap` 立即对外可见。
    ///
    /// # 教案级注释
    /// - **意图 (Why)**
    ///   - 为 `spark-hosting` 等宿主提供“契约外”通道，可在不重建整张配置表的情况下按需注册数据平面路由。
    ///   - 允许动态部署单条服务（例如用户自定义 Handler 或临时调试入口），降低热更新延迟。
    /// - **体系位置 (Where)**
    ///   - 位于 `DefaultRouter` 控制面 API 分支，调用者通常是具备完全信任的宿主进程。
    /// - **执行逻辑 (How)**
    ///   1. 基于模式生成稳定的 `RouteId`（参数段会被转写为可读占位符）。
    ///   2. 复制现有 `RouteTable`，剔除同模式旧条目后插入新项。
    ///   3. 同步构造新的 `RouteCatalog`，保证 `snapshot()` 可见同样的变化。
    ///   4. 通过 `ArcSwap::store` 原子替换表与目录，并自增 `revision`。
    /// - **输入契约 (What)**
    ///   - `pattern`：声明式匹配模式，目前仅建议使用字面量段，若包含参数/通配符会转换为占位符 ID；
    ///   - `factory`：[`ServiceFactory`] 实例，用于命中后惰性生成 [`BoxService`]。
    /// - **前置条件**
    ///   - 调用者需确保该模式尚未被其他动态路由使用，或接受后写入覆盖旧值；
    ///   - 工厂内部必须线程安全，可被多个读线程并发调用。
    /// - **后置条件**
    ///   - 新路由立即对后续 `route_dyn` 调用可见；
    ///   - `snapshot()` 返回的目录与修订号同步更新；
    ///   - 旧的表对象在无读者后自动释放，无需显式回收。
    /// - **风险提示 (Trade-offs)**
    ///   - 该 API 不做幂等/冲突校验，如需更强一致性请改用批量 `update`；
    ///   - 频繁调用将触发整表复制，适合低频控制面操作，不宜用于高频动态路由。
    pub fn add_route(&self, pattern: RoutePattern, factory: Arc<dyn ServiceFactory>) {
        let route_id = canonical_route_id(&pattern);
        let metadata = RouteMetadata::new();

        let table_arc = self.table.load();
        let mut new_entries = Vec::with_capacity(table_arc.entries.len() + 1);
        let pattern_ref = &pattern;
        for entry in table_arc.entries.iter() {
            if &entry.pattern != pattern_ref {
                new_entries.push(entry.clone());
            }
        }
        new_entries.push(RouteEntry {
            id: route_id.clone(),
            pattern: pattern.clone(),
            metadata: metadata.clone(),
            factory,
        });

        let catalog_arc = self.catalog.load();
        let mut new_catalog = RouteCatalog::new();
        for descriptor in catalog_arc.iter() {
            if descriptor.pattern() != pattern_ref {
                new_catalog.push(descriptor.clone());
            }
        }
        new_catalog.push(
            RouteDescriptor::new(pattern)
                .with_id(route_id)
                .with_metadata(metadata),
        );

        self.table.store(Arc::new(RouteTable {
            entries: new_entries,
        }));
        self.catalog.store(Arc::new(new_catalog));
        self.revision.fetch_add(1, Ordering::AcqRel);
    }

    /// 从运行时移除指定模式的动态路由。
    ///
    /// # 教案级注释
    /// - **意图 (Why)**：释放已不再使用的动态入口，避免旧 Handler 持续接收流量；
    /// - **逻辑 (How)**：复制 `RouteTable`/`RouteCatalog` 并过滤目标模式，若未命中则保持现状；
    /// - **契约 (What)**：返回布尔值表示是否实际删除，可据此决定是否触发补偿逻辑；
    /// - **注意事项**：
    ///   - 与 [`Self::add_route`] 相同，此 API 未进行同步阻塞或幂等校验；
    ///   - 若模式匹配存在多条重复记录，将全部清除。
    pub fn remove_route(&self, pattern: &RoutePattern) -> bool {
        let table_arc = self.table.load();
        let mut new_entries = Vec::with_capacity(table_arc.entries.len());
        let mut removed = false;
        for entry in table_arc.entries.iter() {
            if &entry.pattern == pattern {
                removed = true;
                continue;
            }
            new_entries.push(entry.clone());
        }

        if !removed {
            return false;
        }

        let catalog_arc = self.catalog.load();
        let mut new_catalog = RouteCatalog::new();
        for descriptor in catalog_arc.iter() {
            if descriptor.pattern() != pattern {
                new_catalog.push(descriptor.clone());
            }
        }

        self.table.store(Arc::new(RouteTable {
            entries: new_entries,
        }));
        self.catalog.store(Arc::new(new_catalog));
        self.revision.fetch_add(1, Ordering::AcqRel);
        true
    }
}

impl Default for DefaultRouter {
    fn default() -> Self {
        Self::new()
    }
}

impl DynRouter for DefaultRouter {
    fn route_dyn(
        &self,
        context: RoutingContext<'_, PipelineMessage>,
    ) -> spark_core::Result<RouteDecisionObject, RouteError<SparkError>> {
        // 教案式注释：路由流程拆分为“加载快照 → 匹配 → 构建绑定”三步，
        // 其中匹配阶段使用只读快照避免锁竞争，构建绑定阶段负责将静态/动态
        // 元数据、QoS、安全偏好合并，确保对象层能获得完整上下文。
        let table = self.table.load();
        let intent = context.intent();
        let target_pattern = intent.target();

        for entry in &table.entries {
            if let Some(resolved_segments) = match_pattern(&entry.pattern, target_pattern) {
                let service = entry.factory.create().map_err(RouteError::Internal)?;

                let merged_metadata = merge_metadata([
                    &entry.metadata,
                    intent.preferred_metadata(),
                    context.dynamic_metadata(),
                ]);

                let effective_qos = intent.expected_qos();
                let effective_security = intent.security_preference().cloned();

                let route_id = if resolved_segments.is_empty() {
                    entry.id.clone()
                } else {
                    RouteId::new(entry.id.kind().clone(), resolved_segments)
                };

                let binding = RouteBindingObject::new(
                    route_id,
                    service,
                    merged_metadata,
                    effective_qos,
                    effective_security,
                );

                return Ok(RouteDecisionObject::new(binding, Vec::new()));
            }
        }

        let not_found_metadata =
            merge_metadata([intent.preferred_metadata(), context.dynamic_metadata()]);

        Err(RouteError::NotFound {
            pattern: target_pattern.clone(),
            metadata: not_found_metadata,
        })
    }

    fn snapshot(&self) -> RoutingSnapshot<'_> {
        let catalog_arc = self.catalog.load();
        // SAFETY: `self.catalog` 内部保存了当前快照的 `Arc<RouteCatalog>` 强引用。
        // 这里获取的克隆在返回后立刻被丢弃，但 `ArcSwap` 自身仍旧持有强引用，
        // 因此通过裸指针转换成借用引用是安全的。
        let catalog_ref = unsafe { &*Arc::as_ptr(&catalog_arc) };
        RoutingSnapshot::new(catalog_ref, self.revision.load(Ordering::Acquire))
    }

    fn validate(&self, _descriptor: &RouteDescriptor) -> RouteValidation {
        RouteValidation::new()
    }
}

/// `RouteTable` 封装路由器的内部只读视图。
///
/// - **结构角色 (Why)**：作为 `ArcSwap` 的载荷，仅承载匹配所需的最小数据集；
/// - **字段说明 (What)**：`entries` 为按优先级排列的路由记录集合；
/// - **生命周期**：表结构由 `ArcSwap` 管理，热更新时整体替换，避免与快照互相干扰。
#[derive(Default, Clone)]
struct RouteTable {
    entries: Vec<RouteEntry>,
}

/// `RouteEntry` 是内部匹配使用的最小单元。
///
/// - **存在意义 (Why)**：在 `RouteRegistration` 基础上移除调试所需的克隆，避免重复分配；
/// - **字段语义 (What)**：携带静态元数据与工厂，供匹配命中后直接构造绑定。
#[derive(Clone)]
struct RouteEntry {
    id: RouteId,
    pattern: RoutePattern,
    metadata: RouteMetadata,
    factory: Arc<dyn ServiceFactory>,
}

/// 基于路由模式生成稳定 ID，供动态注册流程复用。
///
/// # 教案级注释
/// - **目的 (Why)**：`add_route` 在缺乏显式 `RouteId` 的情况下，需要构造一个可观测的标识用于目录与度量；
/// - **策略 (How)**：
///   - 字面量段保持原值；
///   - 参数段转换为 `:{name}` 占位符，以提示运维人员该位置为变量；
///   - 通配符段统一转写为 `*`，保留模式含义；
///   - 其他扩展段若出现，将以 `::<kind>` 形式标记，便于后续排查。
/// - **契约 (What)**：
///   - 输入：[`RoutePattern`]；
///   - 输出：[`RouteId`]，其中 `segments` 均为字面量字符串，满足 `RouteId` 的后置条件；
///   - 调用方需确保 `pattern.kind()` 已经是目标范式。
/// - **风险与说明**：
///   - 该转换并不代表实际请求路径，仅用于目录与监控标识，必要时可在控制面结合额外上下文还原真实路由。
fn canonical_route_id(pattern: &RoutePattern) -> RouteId {
    let segments = pattern
        .segments()
        .map(|segment| match segment {
            RouteSegment::Literal(value) => value.clone(),
            RouteSegment::Parameter(name) => Cow::Owned(format!(":{}", name.as_ref())),
            RouteSegment::Wildcard => Cow::Borrowed("*"),
            other => Cow::Owned(format!("::<{:?}>", other)),
        })
        .collect();
    RouteId::new(pattern.kind().clone(), segments)
}

/// 基于匹配结果生成用于 `RouteId` 的字面量段集合。
///
/// # 说明（Why/How）
/// - 逐段比较 `RoutePattern` 与请求意图，支持 `Literal`、`Parameter`、`Wildcard`；
/// - 若存在通配符，则收集剩余段并立即返回；
/// - 若匹配失败返回 `None`。
fn match_pattern(pattern: &RoutePattern, target: &RoutePattern) -> Option<Vec<Cow<'static, str>>> {
    if pattern.kind() != target.kind() {
        return None;
    }

    let mut resolved_segments = Vec::new();
    let mut target_iter = target.segments();

    for segment in pattern.segments() {
        match segment {
            RouteSegment::Literal(expected) => {
                let candidate = target_iter.next()?;
                if let RouteSegment::Literal(actual) = candidate {
                    if actual != expected {
                        return None;
                    }
                    resolved_segments.push(actual.clone());
                } else {
                    return None;
                }
            }
            RouteSegment::Parameter(_) => {
                let candidate = target_iter.next()?;
                if let RouteSegment::Literal(actual) = candidate {
                    resolved_segments.push(actual.clone());
                } else {
                    return None;
                }
            }
            RouteSegment::Wildcard => {
                for remaining in target_iter {
                    if let RouteSegment::Literal(actual) = remaining {
                        resolved_segments.push(actual.clone());
                    } else {
                        return None;
                    }
                }
                return Some(resolved_segments);
            }
            _ => return None,
        }
    }

    if target_iter.next().is_some() {
        return None;
    }

    Some(resolved_segments)
}

/// 合并多份路由元数据，后者覆盖前者。
///
/// # 设计意图（Why）
/// - 控制面静态属性、调用方意图、运行时动态标签需在路由结果中统一体现；
/// - 使用覆盖语义，保证调用方可在意图中覆盖静态默认值。
///
/// # 输入/输出（What）
/// - `sources`：按优先级排序的元数据切片集合；
/// - 返回新的 [`RouteMetadata`]，不会修改输入。
fn merge_metadata<const N: usize>(sources: [&RouteMetadata; N]) -> RouteMetadata {
    let mut merged = RouteMetadata::new();
    for source in sources {
        for (key, value) in source.iter() {
            merged.insert(key.clone(), value.clone());
        }
    }
    merged
}

#[cfg(test)]
mod tests {
    use super::*;
    use alloc::string::String;
    use core::future;
    use core::sync::atomic::{AtomicUsize, Ordering};
    use spark_core::contract::CallContext;
    use spark_core::router::metadata::{MetadataKey, MetadataValue};
    use spark_core::router::route::{RouteKind, RouteSegment};
    use spark_core::service::Service;
    use spark_core::service::auto_dyn::bridge_to_box_service;
    use spark_core::status::{PollReady, ReadyCheck, ReadyState};

    struct CountingFactory {
        counter: Arc<AtomicUsize>,
    }

    impl ServiceFactory for CountingFactory {
        fn create(&self) -> spark_core::Result<BoxService, SparkError> {
            self.counter.fetch_add(1, Ordering::SeqCst);
            Ok(bridge_to_box_service(EchoService))
        }
    }

    struct EchoService;

    impl Service<PipelineMessage> for EchoService {
        type Response = PipelineMessage;
        type Error = SparkError;
        type Future = future::Ready<spark_core::Result<Self::Response, Self::Error>>;

        fn poll_ready(
            &mut self,
            _: &spark_core::context::Context<'_>,
            _: &mut core::task::Context<'_>,
        ) -> PollReady<Self::Error> {
            core::task::Poll::Ready(ReadyCheck::Ready(ReadyState::Ready))
        }

        fn call(&mut self, _ctx: CallContext, req: PipelineMessage) -> Self::Future {
            future::ready(Ok(req))
        }
    }

    #[test]
    fn route_dyn_returns_new_service() {
        let router = DefaultRouter::new();
        let counter = Arc::new(AtomicUsize::new(0));

        let mut static_metadata = RouteMetadata::new();
        static_metadata.insert(
            MetadataKey::new(Cow::Borrowed("static.tag")),
            MetadataValue::Text(Cow::Borrowed("alpha")),
        );

        let registration = RouteRegistration {
            id: RouteId::new(
                RouteKind::Rpc,
                vec![Cow::Borrowed("orders"), Cow::Borrowed("create")],
            ),
            pattern: RoutePattern::new(
                RouteKind::Rpc,
                vec![
                    RouteSegment::Literal(Cow::Borrowed("orders")),
                    RouteSegment::Literal(Cow::Borrowed("create")),
                ],
            ),
            metadata: static_metadata,
            factory: Arc::new(CountingFactory {
                counter: Arc::clone(&counter),
            }),
        };

        router.update(7, [registration]);

        let snapshot = router.snapshot();

        let mut intent_metadata = RouteMetadata::new();
        intent_metadata.insert(
            MetadataKey::new(Cow::Borrowed("intent.tenant")),
            MetadataValue::Text(Cow::Borrowed("tenant-a")),
        );

        let mut dynamic_metadata = RouteMetadata::new();
        dynamic_metadata.insert(
            MetadataKey::new(Cow::Borrowed("dynamic.trace")),
            MetadataValue::Text(Cow::Borrowed("trace-1")),
        );

        let intent = spark_core::router::context::RoutingIntent::new(
            snapshot.catalog().iter().next().unwrap().pattern().clone(),
        )
        .with_metadata(intent_metadata);

        let request = PipelineMessage::from_user(String::from("payload"));
        let call_ctx = CallContext::builder().build();
        let context = RoutingContext::new(
            call_ctx.execution(),
            &request,
            &intent,
            None,
            &dynamic_metadata,
            snapshot,
        );

        let decision = router.route_dyn(context).expect("应命中默认路由");
        assert_eq!(counter.load(Ordering::SeqCst), 1);

        let binding = decision.binding();
        assert_eq!(
            binding.id(),
            &RouteId::new(
                RouteKind::Rpc,
                vec![Cow::Borrowed("orders"), Cow::Borrowed("create")],
            )
        );
        assert!(
            binding
                .metadata()
                .iter()
                .any(|(key, _)| key.as_str() == "static.tag")
        );
        assert!(
            binding
                .metadata()
                .iter()
                .any(|(key, _)| key.as_str() == "intent.tenant")
        );
        assert!(
            binding
                .metadata()
                .iter()
                .any(|(key, _)| key.as_str() == "dynamic.trace")
        );
    }

    #[test]
    fn route_dyn_not_found() {
        let router = DefaultRouter::new();
        let snapshot = router.snapshot();
        let intent = spark_core::router::context::RoutingIntent::new(RoutePattern::new(
            RouteKind::Rpc,
            vec![RouteSegment::Literal(Cow::Borrowed("unknown"))],
        ));
        let request = PipelineMessage::from_user(String::from("payload"));
        let empty_metadata = RouteMetadata::new();
        let call_ctx = CallContext::builder().build();
        let context = RoutingContext::new(
            call_ctx.execution(),
            &request,
            &intent,
            None,
            &empty_metadata,
            snapshot,
        );

        let result = router.route_dyn(context);
        assert!(matches!(result, Err(RouteError::NotFound { .. })));
    }

    #[test]
    fn add_route_allows_runtime_registration() {
        let router = DefaultRouter::new();
        let counter = Arc::new(AtomicUsize::new(0));

        let pattern = RoutePattern::new(
            RouteKind::Rpc,
            vec![
                RouteSegment::Literal(Cow::Borrowed("runtime")),
                RouteSegment::Literal(Cow::Borrowed("echo")),
            ],
        );

        router.add_route(
            pattern.clone(),
            Arc::new(CountingFactory {
                counter: Arc::clone(&counter),
            }),
        );

        let snapshot = router.snapshot();
        let intent = spark_core::router::context::RoutingIntent::new(pattern.clone());
        let request = PipelineMessage::from_user(String::from("payload"));
        let empty_metadata = RouteMetadata::new();
        let call_ctx = CallContext::builder().build();
        let context = RoutingContext::new(
            call_ctx.execution(),
            &request,
            &intent,
            None,
            &empty_metadata,
            snapshot,
        );

        let decision = router.route_dyn(context).expect("动态注册的路由应立即可用");
        assert_eq!(counter.load(Ordering::SeqCst), 1);
        assert_eq!(decision.binding().id().kind(), &RouteKind::Rpc);
    }

    #[test]
    fn remove_route_cleans_up_runtime_entry() {
        let router = DefaultRouter::new();
        let counter = Arc::new(AtomicUsize::new(0));

        let pattern = RoutePattern::new(
            RouteKind::Rpc,
            vec![
                RouteSegment::Literal(Cow::Borrowed("runtime")),
                RouteSegment::Literal(Cow::Borrowed("remove")),
            ],
        );

        router.add_route(
            pattern.clone(),
            Arc::new(CountingFactory {
                counter: Arc::clone(&counter),
            }),
        );

        assert!(router.remove_route(&pattern));
        assert!(!router.remove_route(&pattern));

        let snapshot = router.snapshot();
        let intent = spark_core::router::context::RoutingIntent::new(pattern);
        let request = PipelineMessage::from_user(String::from("payload"));
        let empty_metadata = RouteMetadata::new();
        let call_ctx = CallContext::builder().build();
        let context = RoutingContext::new(
            call_ctx.execution(),
            &request,
            &intent,
            None,
            &empty_metadata,
            snapshot,
        );

        let result = router.route_dyn(context);
        assert!(matches!(result, Err(RouteError::NotFound { .. })));
        assert_eq!(counter.load(Ordering::SeqCst), 0);
    }
}<|MERGE_RESOLUTION|>--- conflicted
+++ resolved
@@ -26,8 +26,6 @@
     load_router_context, store_router_context,
 };
 
-<<<<<<< HEAD
-=======
 /// 为兼容旧版 API 保留的别名：`AppRouterHandler`。
 ///
 /// # 教案式说明
@@ -52,7 +50,6 @@
 #[deprecated(note = "Use ApplicationRouter instead")]
 pub type RouterHandler = ApplicationRouter;
 
->>>>>>> 4973fbcc
 /// `ServiceFactory` 定义路由表中“如何按需生成对象层 Service” 的抽象。
 ///
 /// # 设计初衷（Why）
