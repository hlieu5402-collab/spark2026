use alloc::{borrow::Cow, boxed::Box, format, sync::Arc, vec::Vec};
use core::any::TypeId;

use spark_core::{
    CoreError, SparkError,
    buffer::PipelineMessage,
    error::codes,
    observability::{Logger, OwnedAttributeSet},
    pipeline::{
<<<<<<< HEAD
        ChainBuilder, Channel, Context, Handler, HandlerDirection, InboundHandler,
        PipelineInitializer, extensions::ExtensionsMap, initializer::InitializerDescriptor,
=======
        ChainBuilder, Context, Handler, HandlerDirection, InboundHandler, PipelineInitializer,
        extensions::ExtensionsMap, initializer::InitializerDescriptor,
>>>>>>> 6ceaf647
    },
    router::{
        DynRouter, RouteDecisionObject, RouteError,
        context::{RoutingContext, RoutingIntent, RoutingSnapshot},
        metadata::RouteMetadata,
    },
    runtime::{CoreServices, TaskExecutor},
    service::BoxService,
    transport::intent::ConnectionIntent,
};

/// ApplicationRouter 模块内使用的扩展存储键类型，占位以提供稳定的 `TypeId`。
struct RouterContextSlot;

/// `RouterContextState` 聚合路由判定所需的上下文快照。
///
/// # 教案式说明
/// - **意图（Why）**：将跨组件收集的路由意图、连接属性与动态元数据集中管理，避免 Handler 彼此约定魔法字段。
/// - **定位（Where）**：存放于 `Channel` 的 [`ExtensionsMap`] 中，供 [`ApplicationRouter`] 在入站阶段读取。
/// - **逻辑（How）**：提供快照式只读访问接口，并在需要时克隆出独立副本，确保在异步路由判定期间不会悬垂引用。
/// - **契约（What）**：
///   - `intent`：请求方声明的路由意图，必须完整描述目标模式；
///   - `connection`：传输层意图（可选），用于 QoS、安全等协商；
///   - `dynamic_metadata`：运行时追加的标签集合，在路由决策时与静态元数据合并。
/// - **权衡（Trade-offs）**：结构体保持不可变，若需动态更新应在上游生成新的快照重新写入扩展存储，以换取读路径的无锁访问。
#[derive(Clone, Debug)]
pub struct RouterContextState {
    intent: RoutingIntent,
    connection: Option<ConnectionIntent>,
    dynamic_metadata: RouteMetadata,
}

impl RouterContextState {
    /// 基于必需的路由意图构造状态。
    ///
    /// # 教案式说明
    /// - **前置条件**：`intent` 必须指向合法的 [`RoutePattern`](spark_core::router::RoutePattern)，调用方应在上游完成语义校验；
    /// - **执行步骤**：初始化时动态元数据置空，留待后续组件补充；
    /// - **后置条件**：返回的状态可立即存入扩展映射，并被 [`ApplicationRouter`] 读取。
    pub fn new(intent: RoutingIntent) -> Self {
        Self {
            intent,
            connection: None,
            dynamic_metadata: RouteMetadata::new(),
        }
    }

    /// 附加传输层意图，用于在路由阶段融合 QoS/安全偏好。
    pub fn with_connection(mut self, connection: ConnectionIntent) -> Self {
        self.connection = Some(connection);
        self
    }

    /// 访问动态元数据的可变引用，便于在上游组件中填充运行时标签。
    pub fn dynamic_metadata_mut(&mut self) -> &mut RouteMetadata {
        &mut self.dynamic_metadata
    }

    /// 读取内部路由意图。
    pub fn intent(&self) -> &RoutingIntent {
        &self.intent
    }

    /// 读取可选的连接意图。
    pub fn connection(&self) -> Option<&ConnectionIntent> {
        self.connection.as_ref()
    }

    /// 读取动态元数据。
    pub fn dynamic_metadata(&self) -> &RouteMetadata {
        &self.dynamic_metadata
    }

    /// 克隆出一次性消费的快照，供 Handler 构建 [`RoutingContext`]。
    pub fn snapshot(&self) -> RouterContextSnapshot {
        RouterContextSnapshot {
            intent: self.intent.clone(),
            connection: self.connection.clone(),
            dynamic_metadata: self.dynamic_metadata.clone(),
        }
    }
}

/// 供 [`ApplicationRouter`] 使用的只读快照。
#[derive(Clone, Debug)]
pub struct RouterContextSnapshot {
    pub intent: RoutingIntent,
    pub connection: Option<ConnectionIntent>,
    pub dynamic_metadata: RouteMetadata,
}

/// 将路由上下文状态写入通道扩展存储。
///
/// # 教案式说明
/// - **意图（Why）**：提供统一入口，避免调用方直接操作 [`ExtensionsMap`] 时出现键冲突或类型漂移。
/// - **逻辑（How）**：以 `Arc` 包裹状态对象后写入，保证多 Handler 并发读取时的线程安全；
/// - **契约（What）**：后续可调用 [`load_router_context`] 获取同一份 `Arc`。若需更新，调用方应先移除再写入新值。
pub fn store_router_context(extensions: &dyn ExtensionsMap, state: RouterContextState) {
    extensions.insert(TypeId::of::<RouterContextSlot>(), Box::new(Arc::new(state)));
}

/// 从通道扩展存储中读取路由上下文状态。
pub fn load_router_context(extensions: &dyn ExtensionsMap) -> Option<Arc<RouterContextState>> {
    extensions
        .get(&TypeId::of::<RouterContextSlot>())
        .and_then(|entry| entry.downcast_ref::<Arc<RouterContextState>>())
        .map(Arc::clone)
}

/// 描述构建 [`RoutingContext`] 所需的全部要素。
///
/// # 教案式说明
/// - **意图（Why）**：`RoutingContext` 要求引用型字段（意图、连接、动态元数据）在路由判定期间保持有效，
///   因此提前聚合这些所有权数据，便于在 Handler 内部安全借用。
/// - **结构（How）**：持有 [`RoutingIntent`]、可选的 [`ConnectionIntent`] 与动态 [`RouteMetadata`]；
///   Handler 将在调用 [`RoutingContext::new`] 时临时借用这些字段。
/// - **契约（What）**：
///   - `intent`：描述目标路由模式及调用方偏好；
///   - `connection`：可选的传输层意图，用于 QoS/安全策略协同；
///   - `dynamic_metadata`：运行时附带的标签，例如请求头或租户信息。
#[derive(Debug, Clone)]
pub struct RoutingContextParts {
    /// 路由意图，承载目标模式与偏好参数。
    pub intent: RoutingIntent,
    /// 可选的连接意图，用于路由决策结合网络因素。
    pub connection: Option<ConnectionIntent>,
    /// 动态路由元数据，供策略引擎读取。
    pub dynamic_metadata: RouteMetadata,
}

impl RoutingContextParts {
    /// 构造便捷函数，供上层在已知意图场景快速创建上下文材料。
    pub fn new(
        intent: RoutingIntent,
        connection: Option<ConnectionIntent>,
        dynamic_metadata: RouteMetadata,
    ) -> Self {
        Self {
            intent,
            connection,
            dynamic_metadata,
        }
    }
}

/// 为 [`ApplicationRouter`] 提供请求上下文所需材料的构造器契约。
///
/// # 教案式说明
/// - **意图（Why）**：不同接入层在 [`PipelineMessage`] 中承载上下文的方式各异，
///   通过扩展点让调用者自定义“如何从 `ctx` 与 `msg` 中抽取路由素材”，以避免 Handler 对具体协议写死假设。
/// - **逻辑（How）**：实现方可选择从 Channel 扩展、调用上下文或消息体中提取意图、连接与动态元数据，
///   并返回 [`RoutingContextParts`]；Handler 随后会将其装配成 [`RoutingContext`]。
/// - **契约（What）**：
///   - 输入为当前 Pipeline 上下文 `ctx`、待路由的消息 `msg` 及 Router 快照 `snapshot`；
///   - 成功时返回完整的 [`RoutingContextParts`]；失败时返回 [`SparkError`] 以便 Handler 记录并放弃处理。
pub trait RoutingContextBuilder: Send + Sync + 'static {
    /// 根据 Pipeline 状态与消息构建路由上下文所需材料。
    #[allow(clippy::result_large_err)]
    fn build(
        &self,
        ctx: &dyn Context,
        msg: &PipelineMessage,
        snapshot: RoutingSnapshot<'_>,
    ) -> spark_core::Result<RoutingContextParts, SparkError>;
}

/// 默认的上下文构造器，实现从 [`ExtensionsMap`] 中提取 [`RouterContextState`]。
///
/// # 教案式说明
/// - **意图（Why）**：为沿用旧版“控制面先写入 `RouterContextState`，Handler 直接消费” 的调用模式提供兼容层，
///   降低本次路由模块合并的迁移成本。
/// - **逻辑（How）**：
///   1. 调用 [`load_router_context`] 读取共享状态；
///   2. 若缺失则返回 `SparkError`，提示调用方补充意图；
///   3. 对读取到的状态执行 `snapshot()`，生成 [`RoutingContextParts`]。
/// - **契约（What）**：要求在 Handler 触发前由上游组件通过 [`store_router_context`] 写入状态；否则将返回
///   `codes::APP_ROUTING_FAILED` 错误并终止处理。
#[derive(Clone, Debug, Default)]
pub struct ExtensionsRoutingContextBuilder;

impl RoutingContextBuilder for ExtensionsRoutingContextBuilder {
    fn build(
        &self,
        ctx: &dyn Context,
        _msg: &PipelineMessage,
        _snapshot: RoutingSnapshot<'_>,
    ) -> spark_core::Result<RoutingContextParts, SparkError> {
        let Some(state) = load_router_context(ctx.channel().extensions()) else {
            return Err(SparkError::new(
                codes::APP_ROUTING_FAILED,
                "router context missing on channel",
            ));
        };
        let snapshot = state.snapshot();
        Ok(RoutingContextParts::new(
            snapshot.intent,
            snapshot.connection,
            snapshot.dynamic_metadata,
        ))
    }
}

/// 封装服务调用所需的调度句柄集合。
///
/// # 教案式说明
/// - **意图（Why）**：将执行器、调用上下文、写通道与日志器等多项依赖打包，
///   既便于 [`ApplicationRouter::spawn_service_task`] 复用，也让参数列表控制在 Clippy 建议范围内。
/// - **逻辑（How）**：在 Handler 中就地构造 `ServiceDispatchContext`，
///   持有 [`spark_core::contract::CallContext`] 所有权，并克隆通道 `Arc` 与追踪上下文；随后交由异步任务消费。
/// - **契约（What）**：
///   - `executor`：运行时执行器引用，必须保证在任务生命周期内有效；
///   - `call_ctx`：任务所属的调用上下文，要求克隆自当前 Pipeline；
///   - `channel`：写响应所需的通道引用，由 [`Arc`] 管理生命周期；
///   - `logger`：用于记录任务执行失败的日志器指针；
///   - `trace`：追踪上下文，用于日志注入；
/// - **风险提示（Trade-offs）**：`logger` 通过 `unsafe` 指针延长生命周期，假设 `HotSwapContext` 以 `Arc`
///   持有底层实现；若未来上下文模型变化，需要同步调整此结构以维持内存安全。
struct ServiceDispatchContext<'exec> {
    executor: &'exec dyn TaskExecutor,
    call_ctx: spark_core::contract::CallContext,
    channel: Arc<dyn spark_core::pipeline::channel::Channel>,
    logger: &'static dyn Logger,
    trace: spark_core::observability::TraceContext,
}

/// `ApplicationRouter` 负责终止入站事件并将请求转交给对象层 Router。
///
/// # 教案式说明
/// - **意图（Why）**：将 Pipeline 最终的业务请求映射到 [`DynRouter`]，实现“Handler → Router → Service” 的桥接，
///   使得 Handler 链可以专注于编解码、鉴权等前置步骤。
/// - **逻辑（How）**：
///   1. 通过 [`RoutingContextBuilder`] 获取构建 [`RoutingContext`] 所需的材料；
///   2. 调用注入的 [`DynRouter::route_dyn`] 执行路由决策；
///   3. 将命中的 [`BoxService`] 托付给运行时执行器，异步调用业务逻辑；
///   4. 调用成功后写回响应，触发出站链路。
/// - **契约（What）**：
///   - Handler 不再调用 `ctx.forward_read`，意味着它必须位于入站链路尾部；
///   - 路由或服务调用失败会记录 ERROR 日志，但不会重复抛给后续 Handler。
/// - **风险（Trade-offs）**：
///   - 通过 `unsafe` 延长 `Logger` 引用生命周期以便在异步任务中使用，
///     假定 `HotSwapContext` 内部使用 `Arc` 持有该资源；若未来上下文实现发生变化，需同步评估安全性。
pub struct ApplicationRouter {
    router: Arc<dyn DynRouter>,
    context_builder: Arc<dyn RoutingContextBuilder>,
    descriptor: InitializerDescriptor,
}

/// 默认的 Handler 注册标签，供 [`ApplicationRouterInitializer`] 在装配阶段复用。
const DEFAULT_HANDLER_LABEL: &str = "application-router";

/// `ApplicationRouterInitializer` 负责在 Pipeline 初始化阶段注册 [`ApplicationRouter`] Handler。
///
/// # 教案级说明
/// - **意图（Why）**：将 L2 路由 Handler 的装配逻辑封装成可复用的 [`PipelineInitializer`]，
///   以便宿主或管道工厂无需重复编写样板代码即可安装应用层路由能力。
/// - **体系位置（Where）**：处于 PipelineInitializer 链的末端，通常由连接握手或协议编解码
///   中间件在完成上下文准备后按需注册；
/// - **执行逻辑（How）**：
///   1. 构造阶段捕获对象层 [`DynRouter`] 与上下文构造器；
///   2. `configure` 调用时克隆内部的 [`ApplicationRouter`]，以 [`ChainBuilder::register_inbound`]
///      注册到入站链路；
///   3. 采用 teach-plan 注释明确输入输出及幂等约束，帮助调用方在多次装配场景下复用。
/// - **契约（What）**：
///   - `descriptor` 字段描述 PipelineInitializer 自身的元信息；
///   - `handler_label` 控制注册到 Pipeline 时使用的标识；
///   - `handler_descriptor` 通过 [`ApplicationRouter::describe`] 对外报告 Handler 元信息；
/// - **权衡（Trade-offs & Gotchas）**：
///   - 默认使用 `"application-router"` 作为 Handler 标签，若链路中存在多路路由器需显式调用
///     [`Self::with_label`] 自定义；
///   - 初始化器持有 [`ApplicationRouter`] 的克隆副本，每次 `configure` 调用都会产生一次结构体
///     拷贝，代价可忽略但仍需注意幂等性；
///   - 初始化器不直接访问 [`CoreServices`]，保留未来在装配阶段引入观测或运行时协作的扩展点。
#[derive(Clone)]
pub struct ApplicationRouterInitializer {
    descriptor: InitializerDescriptor,
    handler_label: Cow<'static, str>,
    handler: ApplicationRouter,
}

impl ApplicationRouterInitializer {
    /// 基于自定义上下文构造器创建初始化器。
    ///
    /// # 教案级注释
    /// - **前置条件（Preconditions）**：
    ///   - `router` 必须实现 [`DynRouter`] 并满足 `Arc` 共享语义；
    ///   - `context_builder` 负责从 [`ExtensionsMap`] 或其他介质拼装路由上下文，应在 Handler
    ///     执行前由上游组件准备所需材料；
    ///   - `initializer_descriptor` 与 `handler_descriptor` 需准确反映组件职责，便于观测与调试。
    /// - **执行步骤（How）**：
    ///   1. 调用 [`ApplicationRouter::new`] 生成 Handler；
    ///   2. 将 Handler 与默认标签封装到初始化器中；
    ///   3. 返回可直接用于 [`PipelineInitializer`] 链的对象。
    /// - **后置条件（Postconditions）**：返回的初始化器可多次调用 `configure`，每次都会以
    ///   独立的 Handler 副本注册到 Pipeline。
    pub fn new(
        router: Arc<dyn DynRouter>,
        context_builder: Arc<dyn RoutingContextBuilder>,
        initializer_descriptor: InitializerDescriptor,
        handler_descriptor: InitializerDescriptor,
    ) -> Self {
        Self {
            descriptor: initializer_descriptor,
            handler_label: Cow::Borrowed(DEFAULT_HANDLER_LABEL),
            handler: ApplicationRouter::new(router, context_builder, handler_descriptor),
        }
    }

    /// 使用默认的 [`ExtensionsRoutingContextBuilder`] 构造初始化器，简化常见场景。
    ///
    /// # 教案级注释
    /// - **意图（Why）**：复用扩展存储驱动的上下文构造逻辑，避免调用方手动封装 `Arc`；
    /// - **契约（What）**：`router` 与 `descriptor` 语义同 [`Self::new`]，返回对象即可直接用于
    ///   `PipelineInitializer` 链；
    /// - **风险提示（Trade-offs）**：默认构造器假设上游已通过 [`store_router_context`] 写入上下文，
    ///   否则 Handler 会记录诊断日志并终止请求。
    pub fn with_extensions_builder(
        router: Arc<dyn DynRouter>,
        initializer_descriptor: InitializerDescriptor,
        handler_descriptor: InitializerDescriptor,
    ) -> Self {
        Self::new(
            router,
            Arc::new(ExtensionsRoutingContextBuilder::default()),
            initializer_descriptor,
            handler_descriptor,
        )
    }

    /// 自定义 Handler 注册标签，便于在同一 Pipeline 内区分多路路由器。
    pub fn with_label(mut self, label: impl Into<Cow<'static, str>>) -> Self {
        self.handler_label = label.into();
        self
    }

    /// 读取内部 Handler 的描述信息，协助在管线装配前准备观测配置。
    pub fn handler_descriptor(&self) -> InitializerDescriptor {
        self.handler.describe()
    }

    /// 暴露 Handler 契约对象，供运行时热插拔或自定义装配流程复用。
    ///
    /// # 教案级注释
    /// - **意图（Why）**：当调用方希望绕过 `ChainBuilder::register_inbound`，直接使用
    ///   [`Pipeline::add_handler_after`](spark_core::pipeline::Pipeline::add_handler_after)
    ///   等 Handler 契约接口时，需要获得 `Arc<dyn Handler>`；
    ///   `handler_arc` 提供统一出口，避免外部重复编写克隆逻辑；
    /// - **体系位置（Where）**：运行在 `PipelineInitializer::configure` 或控制器热更新
    ///   场景中，通常在判断是否启用应用路由后调用；
    /// - **执行逻辑（How）**：
    ///   1. 克隆内部的 [`ApplicationRouter`] 实例（保持幂等语义）；
    ///   2. 调用 [`ApplicationRouter::handler_arc`] 将其转换为 `Arc<dyn Handler>`；
    /// - **契约（What）**：
    ///   - **返回值**：`Arc<dyn Handler>`，满足 `Send + Sync + 'static`，可安全传递至任意线程；
    ///   - **前置条件**：初始化器内部的路由器与上下文构造器均保持有效；
    ///   - **后置条件**：返回对象不会与初始化器共享可变状态，重复调用安全；
    /// - **设计权衡（Trade-offs）**：每次调用都会克隆一次 Handler，代价为常数级 `Arc`/`Descriptor`
    ///   拷贝，但换取了按需安装的灵活度；调用方若频繁使用，可自行缓存结果。
    pub fn handler_arc(&self) -> Arc<dyn Handler> {
        self.handler.handler_arc()
    }

    /// 将 Handler 注册到 [`ChainBuilder`]，供测试与装配流程复用。
    fn install_handler(&self, chain: &mut dyn ChainBuilder) {
        chain.register_inbound(&self.handler_label, Box::new(self.handler.clone()));
    }
}

impl PipelineInitializer for ApplicationRouterInitializer {
    fn descriptor(&self) -> InitializerDescriptor {
        self.descriptor.clone()
    }

    fn configure(
        &self,
        chain: &mut dyn ChainBuilder,
        _channel: &dyn Channel,
        _services: &CoreServices,
    ) -> spark_core::Result<(), CoreError> {
        self.install_handler(chain);
        Ok(())
    }
}

#[cfg(test)]
mod tests {
    use super::*;
    use spark_core::pipeline::{
        ChainBuilder, HandlerDirection, InboundHandler, handler::OutboundHandler,
    };

    #[derive(Default)]
    struct RecordingChainBuilder {
        registrations: alloc::vec::Vec<(alloc::string::String, InitializerDescriptor)>,
    }

    impl ChainBuilder for RecordingChainBuilder {
        fn register_inbound(&mut self, label: &str, handler: Box<dyn InboundHandler>) {
            self.registrations
                .push((label.to_owned(), handler.describe()));
        }

        fn register_outbound(&mut self, _label: &str, _handler: Box<dyn OutboundHandler>) {}
    }

    #[test]
    fn initializer_registers_router_handler_with_defaults() {
        let router = Arc::new(crate::DefaultRouter::new());
        let initializer_desc = InitializerDescriptor::new(
            "test.router_initializer",
            "routing",
            "installs application router handler",
        );
        let handler_desc = InitializerDescriptor::new(
            "test.application_router",
            "routing",
            "application router handler",
        );
        let initializer = ApplicationRouterInitializer::with_extensions_builder(
            router,
            initializer_desc.clone(),
            handler_desc.clone(),
        );

        let mut builder = RecordingChainBuilder::default();
        initializer.install_handler(&mut builder);

        assert_eq!(builder.registrations.len(), 1);
        let (label, descriptor) = &builder.registrations[0];
        assert_eq!(label, DEFAULT_HANDLER_LABEL);
        assert_eq!(descriptor, &handler_desc);
        assert_eq!(initializer.descriptor(), initializer_desc);
        assert_eq!(initializer.handler_descriptor(), handler_desc);
    }

    #[test]
    fn initializer_allows_custom_labels() {
        let router = Arc::new(crate::DefaultRouter::new());
        let initializer_desc = InitializerDescriptor::new(
            "test.router_initializer.custom",
            "routing",
            "installs router with custom label",
        );
        let handler_desc = InitializerDescriptor::new(
            "test.application_router.custom",
            "routing",
            "application router handler",
        );
        let initializer = ApplicationRouterInitializer::with_extensions_builder(
            router,
            initializer_desc,
            handler_desc.clone(),
        )
        .with_label("custom-router");

        let mut builder = RecordingChainBuilder::default();
        initializer.install_handler(&mut builder);

        assert_eq!(builder.registrations.len(), 1);
        let (label, descriptor) = &builder.registrations[0];
        assert_eq!(label, "custom-router");
        assert_eq!(descriptor, &handler_desc);
    }

    #[test]
    fn initializer_exposes_handler_arc_for_dynamic_installation() {
        // 教案式说明：验证 `handler_arc` 所返回的 `Arc<dyn Handler>` 可直接暴露给运行时，
        // 以满足 Pipeline 热插拔 API 对 Handler 契约的期待。
        let router = Arc::new(crate::DefaultRouter::new());
        let initializer_desc = InitializerDescriptor::new(
            "test.router_initializer.arc",
            "routing",
            "installs router handler via handler_arc",
        );
        let handler_desc = InitializerDescriptor::new(
            "test.application_router.arc",
            "routing",
            "application router handler arc",
        );
        let initializer = ApplicationRouterInitializer::with_extensions_builder(
            router,
            initializer_desc,
            handler_desc.clone(),
        );

        let handler_arc = initializer.handler_arc();

        assert_eq!(handler_arc.direction(), HandlerDirection::Inbound);
        assert_eq!(handler_arc.descriptor(), handler_desc);

        let inbound = handler_arc
            .clone_inbound()
            .expect("application router must expose inbound handler");
        assert_eq!(inbound.describe(), handler_arc.descriptor());
    }
}

impl Clone for ApplicationRouter {
    fn clone(&self) -> Self {
        Self {
            router: Arc::clone(&self.router),
            context_builder: Arc::clone(&self.context_builder),
            descriptor: self.descriptor.clone(),
        }
    }
}

impl ApplicationRouter {
    /// 构造新的路由处理器实例。
    ///
    /// # 参数说明
    /// - `router`：对象层路由器实现，负责根据 [`RoutingContext`] 返回服务绑定；
    /// - `context_builder`：提取路由上下文材料的扩展点；
    /// - `descriptor`：用于链路 introspection 的元信息，如无特殊需求可传入 [`InitializerDescriptor::anonymous`] 结果。
    pub fn new(
        router: Arc<dyn DynRouter>,
        context_builder: Arc<dyn RoutingContextBuilder>,
        descriptor: InitializerDescriptor,
    ) -> Self {
        Self {
            router,
            context_builder,
            descriptor,
        }
    }

    /// 基于默认的 [`ExtensionsRoutingContextBuilder`] 构造 Handler 实例。
    ///
    /// # 教案式说明
    /// - **意图（Why）**：为常见的“PipelineInitializer 先在 `ExtensionsMap` 写入路由上下文，再交由
    ///   Handler 消费” 场景提供零样板构造函数，避免调用方重复显式创建 `Arc<dyn RoutingContextBuilder>`。
    /// - **定位（Where）**：位于 L2 Handler 构造阶段，通常在 PipelineInitializer 的 `configure`
    ///   方法内调用，并紧跟在业务自定义的编解码/鉴权 Handler 之后注册。
    /// - **逻辑（How）**：内部复用 [`Self::new`]，传入默认的
    ///   [`ExtensionsRoutingContextBuilder::default`]，随后返回完全体的 [`ApplicationRouter`]。
    /// - **契约（What）**：
    ///   - `router`：对象层路由器实例，需满足 `DynRouter` 契约；
    ///   - `descriptor`：PipelineInitializer 用于观测与热插拔的元数据描述；
    ///   - 返回值：即可在 `spark_core::pipeline::ChainBuilder::register_inbound` 中以
    ///     `Box::new(...)` 安装的 Handler；
    /// - **风险与权衡（Trade-offs & Gotchas）**：默认构造器假设路由上下文已写入
    ///   `ExtensionsMap`，若调用方采用其他携带方式，应改用 [`Self::new`] 自行注入专用
    ///   `RoutingContextBuilder`，否则会触发 `APP_ROUTING_FAILED` 错误并被记录到日志。
    pub fn with_extensions_builder(
        router: Arc<dyn DynRouter>,
        descriptor: InitializerDescriptor,
    ) -> Self {
        Self::new(
            router,
            Arc::new(ExtensionsRoutingContextBuilder::default()),
            descriptor,
        )
    }

    fn spawn_service_task(
        &self,
        dispatch: ServiceDispatchContext<'_>,
        service: BoxService,
        request: PipelineMessage,
    ) {
        let fut_ctx = dispatch.call_ctx.clone();
        let channel = Arc::clone(&dispatch.channel);
        let logger = dispatch.logger;
        let trace_for_log = dispatch.trace.clone();
        let service_task = async move {
            let mut dyn_service = into_dyn_service(service);
            let response = dyn_service.call_dyn(fut_ctx, request).await?;
            channel.write(response).map(|_| ()).map_err(|err| {
                SparkError::new(codes::APP_ROUTING_FAILED, "failed to write response")
                    .with_cause(err)
            })
        };

        let log_future = async move {
            if let Err(err) = service_task.await {
                logger.error(
                    "application-router encountered error while invoking service",
                    Some(&err),
                    Some(&trace_for_log),
                );
            }

            Ok::<Box<dyn core::any::Any + Send>, spark_core::TaskError>(Box::new(()))
        };

        let handle = dispatch
            .executor
            .spawn_dyn(&dispatch.call_ctx, Box::pin(log_future));
        handle.detach();
    }

    fn handle_decision(
        &self,
        ctx: &dyn Context,
        decision: RouteDecisionObject,
        request: PipelineMessage,
        trace: spark_core::observability::TraceContext,
    ) {
        let binding = decision.binding().clone();
        let service = binding.service().clone();
        let call_ctx = ctx.call_context().clone();
        let executor = ctx.executor();
        let channel = unsafe_clone_channel(ctx);
        let logger_ptr = ctx.logger() as *const dyn Logger;
        drop(binding);
        drop(decision);
        let dispatch = ServiceDispatchContext {
            executor,
            call_ctx,
            channel,
            logger: unsafe { &*logger_ptr },
            trace,
        };
        self.spawn_service_task(dispatch, service, request);
    }

    /// 将当前 Handler 实例转化为 `Arc<dyn Handler>`，方便 PipelineInitializer 直接注册。
    ///
    /// # 教案式说明
    /// - **意图（Why）**：减少调用方在装配链路时的样板代码，直接得到框架契约期望的对象类型；
    /// - **契约（What）**：返回的 `Arc` 既实现 [`Handler`] 又能通过 [`Handler::clone_inbound`] 克隆入站实例；
    /// - **前置条件（Contract）**：当前结构体持有的 Router、上下文构造器均已满足 `Arc` 克隆语义；
    /// - **后置条件（Contract）**：调用方可将返回值直接交给 [`Pipeline::add_handler_after`](spark_core::pipeline::Pipeline::add_handler_after)。
    pub fn into_handler(self) -> Arc<dyn Handler> {
        Arc::new(self)
    }

    /// 生成具备对象安全语义的 Handler 引用，供 PipelineInitializer 或热插拔逻辑复用。
    ///
    /// # 教案级注释
    /// - **意图（Why）**：`ChainBuilder` 在旧版 API 中仅支持 `Box<dyn InboundHandler>` 注册；
    ///   当调用方希望直接借助 [`Pipeline::add_handler_after`](spark_core::pipeline::Pipeline::add_handler_after)
    ///   或其他 Handler 契约接口装配链路时，需要显式获取 `Arc<dyn Handler>`；
    /// - **体系位置（Where）**：位于初始化器与运行时之间的桥接层，通常在 `PipelineInitializer::configure`
    ///   内根据条件决定是否安装路由 Handler；
    /// - **执行逻辑（How）**：
    ///   1. 克隆内部的 [`ApplicationRouter`] 状态，确保返回值拥有独立所有权；
    ///   2. 调用 [`Self::into_handler`] 将克隆体封装为 `Arc<dyn Handler>`；
    ///   3. 将结果交给控制器或 `ChainBuilder`，由其负责写入管线拓扑；
    /// - **契约（What）**：
    ///   - **输入**：无需额外参数，方法在现有实例上工作；
    ///   - **返回值**：满足 `Send + Sync + 'static` 的 `Arc<dyn Handler>`，可跨线程复用；
    ///   - **前置条件**：内部的 Router、上下文构造器均须保持有效的 `Arc` 语义；
    ///   - **后置条件**：调用方可多次调用本方法，每次都会得到独立的 Handler 副本；
    /// - **设计权衡（Trade-offs）**：克隆 Handler 会产生常数次 `Arc::clone` 与 `InitializerDescriptor::clone`
    ///   的开销，换取了按需装配的灵活性；若对性能极度敏感，可预先缓存返回值复用。
    pub fn handler_arc(&self) -> Arc<dyn Handler> {
        self.clone().into_handler()
    }
}

impl Handler for ApplicationRouter {
    fn direction(&self) -> HandlerDirection {
        HandlerDirection::Inbound
    }

    fn descriptor(&self) -> InitializerDescriptor {
        self.descriptor.clone()
    }

    fn clone_inbound(&self) -> Option<Arc<dyn InboundHandler>> {
        let handler: Arc<dyn InboundHandler> = Arc::new(self.clone());
        Some(handler)
    }
}

impl InboundHandler for ApplicationRouter {
    fn describe(&self) -> InitializerDescriptor {
        self.descriptor.clone()
    }

    fn on_channel_active(&self, _ctx: &dyn Context) {}

    fn on_read(&self, ctx: &dyn Context, msg: PipelineMessage) {
        let snapshot = self.router.snapshot();
        let trace_clone = ctx.trace_context().clone();
        let parts = match self.context_builder.build(ctx, &msg, snapshot) {
            Ok(parts) => parts,
            Err(err) => {
                ctx.logger().error(
                    "application-router failed to build routing context",
                    Some(&err),
                    Some(ctx.trace_context()),
                );
                return;
            }
        };

        // --- 请求元数据审查逻辑 --------------------------------------------------------
        // 教案式说明：
        // 1. **意图 (Why)**：业务路由往往依赖帧头/动态标签等元数据。若消息缺乏这类字段，路由器
        //    可能只得依赖默认路由或直接拒绝，为了在热路径中即时发现这类异常，我们在 Handler 内
        //    主动检测并输出诊断日志。
        // 2. **逻辑 (How)**：
        //    - 调用 [`PipelineMessage::user_kind`] 获取业务帧类型；
        //    - 读取 `RoutingContextParts::dynamic_metadata` 判断是否已填充标签；
        //    - 若两者任一缺失，则输出 DEBUG 日志，帮助排查上游编解码/上下文构造器是否遗漏。
        // 3. **契约 (What)**：
        //    - 仅在 `message_kind` 或 `metadata` 缺失时记录日志，避免为健康流量增加噪音；
        //    - 日志附带 `router.metadata_present`（布尔）与 `router.message_kind`（字符串）两个观测字段。
        // 4. **权衡 (Trade-offs)**：
        //    - 选择 DEBUG 级别以降低噪音，但依然为排查“路由意图缺失”问题提供第一手线索；
        //    - 诊断逻辑只读数据，不会在消息路径上复制缓冲或修改上下文，确保性能损耗可忽略。
        let message_kind = msg.user_kind();
        let metadata_empty = parts.dynamic_metadata.iter().next().is_none();
        if message_kind.is_none() || metadata_empty {
            let mut attributes = OwnedAttributeSet::new();
            attributes.push_owned("router.metadata_present", !metadata_empty);
            attributes.push_owned(
                "router.message_kind",
                message_kind.unwrap_or("<unknown>").to_owned(),
            );
            ctx.logger().debug_with_fields(
                "application-router inspected inbound message metadata",
                attributes.as_slice(),
                Some(ctx.trace_context()),
            );
        }

        let routing_ctx = RoutingContext::new(
            ctx.execution_context(),
            &msg,
            &parts.intent,
            parts.connection.as_ref(),
            &parts.dynamic_metadata,
            snapshot,
        );

        match self.router.route_dyn(routing_ctx) {
            Ok(decision) => {
                if !decision.warnings().is_empty() {
                    let mut attributes = OwnedAttributeSet::new();
                    let joined = decision
                        .warnings()
                        .iter()
                        .map(|warn| warn.as_ref())
                        .collect::<Vec<_>>()
                        .join("; ");
                    attributes.push_owned("router.warnings", joined);
                    ctx.logger().warn_with_fields(
                        "application-router received decision warnings",
                        attributes.as_slice(),
                        Some(ctx.trace_context()),
                    );
                }
                self.handle_decision(ctx, decision, msg, trace_clone);
            }
            Err(err) => {
                let spark_error = match err {
                    RouteError::NotFound { pattern, .. } => SparkError::new(
                        codes::APP_ROUTING_FAILED,
                        format!("route pattern `{pattern:?}` not found"),
                    ),
                    RouteError::PolicyDenied { reason } => SparkError::new(
                        codes::APP_ROUTING_FAILED,
                        format!("route rejected by policy: {reason}"),
                    ),
                    RouteError::ServiceUnavailable { id, source } => SparkError::new(
                        codes::APP_ROUTING_FAILED,
                        format!("service bound to route `{id:?}` is unavailable"),
                    )
                    .with_cause(source),
                    RouteError::Internal(inner) => inner,
                    other => SparkError::new(
                        codes::APP_ROUTING_FAILED,
                        format!("unexpected route error: {other:?}"),
                    ),
                };
                ctx.logger().error(
                    "application-router failed to resolve route",
                    Some(&spark_error),
                    Some(ctx.trace_context()),
                );
            }
        }
    }

    fn on_read_complete(&self, _ctx: &dyn Context) {}

    fn on_writability_changed(&self, _ctx: &dyn Context, _is_writable: bool) {}

    fn on_user_event(&self, _ctx: &dyn Context, _event: spark_core::observability::CoreUserEvent) {}

    fn on_exception_caught(&self, _ctx: &dyn Context, _error: CoreError) {}

    fn on_channel_inactive(&self, _ctx: &dyn Context) {}
}

/// 将 [`Context`] 暂借的通道引用转换为拥有型 [`Arc`]。
///
/// # 教案式说明
/// - **意图（Why）**：`ApplicationRouter` 在异步任务中需要写回响应，必须延长 [`Channel`](spark_core::pipeline::channel::Channel)
///   的生命周期；
/// - **逻辑（How）**：利用 `HotSwapContext` 内部以 [`Arc`] 保存通道的事实，先手动增加强引用计数，再通过
///   [`Arc::from_raw`] 恢复拥有权，确保未来在任务结束时安全释放；
/// - **契约（What）**：调用者需保证传入的 [`Context`] 实现确实由 [`Arc`] 创建通道引用（当前 `HotSwapContext`
///   满足该条件）；若未来更换实现，应同步调整此函数避免破坏内存安全。
fn unsafe_clone_channel(ctx: &dyn Context) -> Arc<dyn spark_core::pipeline::channel::Channel> {
    let channel_ref = ctx.channel();
    let ptr = channel_ref as *const dyn spark_core::pipeline::channel::Channel;
    unsafe {
        Arc::increment_strong_count(ptr);
        Arc::from_raw(ptr)
    }
}

/// 将 [`BoxService`] 拆箱为可变的对象层服务引用。
///
/// # 教案式说明
/// - **意图（Why）**：[`spark_core::service::DynService`] 的调用接口要求可变引用，需消除外层 [`Arc`] 封装以便执行一次性的业务调用；
/// - **逻辑（How）**：利用“路由器每次返回独占实例”的前提，直接通过 [`Arc::into_raw`] 获取裸指针，再恢复为 `Box` 管理；
/// - **契约（What）**：调用前必须确保没有额外的句柄克隆，否则将导致双重释放；本实现依赖路由器工厂按需创建服务满足该假设。
fn into_dyn_service(service: BoxService) -> Box<dyn spark_core::service::DynService> {
    let arc = service.into_arc();
    debug_assert_eq!(
        Arc::strong_count(&arc),
        1,
        "router factory must yield unique services",
    );
    let raw = Arc::into_raw(arc) as *mut dyn spark_core::service::DynService;
    unsafe { Box::from_raw(raw) }
}<|MERGE_RESOLUTION|>--- conflicted
+++ resolved
@@ -7,13 +7,8 @@
     error::codes,
     observability::{Logger, OwnedAttributeSet},
     pipeline::{
-<<<<<<< HEAD
         ChainBuilder, Channel, Context, Handler, HandlerDirection, InboundHandler,
         PipelineInitializer, extensions::ExtensionsMap, initializer::InitializerDescriptor,
-=======
-        ChainBuilder, Context, Handler, HandlerDirection, InboundHandler, PipelineInitializer,
-        extensions::ExtensionsMap, initializer::InitializerDescriptor,
->>>>>>> 6ceaf647
     },
     router::{
         DynRouter, RouteDecisionObject, RouteError,
