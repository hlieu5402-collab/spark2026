--- conflicted
+++ resolved
@@ -36,16 +36,12 @@
 
 impl<T> PipelineFactory for T where T: spark_core::pipeline::DynPipelineFactory {}
 
-<<<<<<< HEAD
 /// `ExamplesServer` 负责在运行时协调 Transport `ServerChannel` 与 Pipeline 控制面的装配。
-=======
 /// `ExamplesServer` 演示如何串联 Host、Transport 与 Pipeline 装配。
->>>>>>> 55601e99
 ///
 /// # 教案级总览
 ///
 /// ## 意图 (Why)
-<<<<<<< HEAD
 /// - 将 `CoreServices`、传输工厂与监听配置集中管理，使接入层能够在不感知具体协议实现的前提下启动服务；
 /// - 为后续的连接接受、优雅关闭与观测打下地基：一旦有新的协议实现（TCP/QUIC 等）注册到工厂中，即可复用同一宿主逻辑。
 ///
@@ -65,7 +61,6 @@
 /// - 当前 `run` 仅负责启动监听并缓存句柄，真正的连接接受将在后续迭代补充；
 /// - 为兼容 `no_std`，选择 `spin::Mutex` 而非 `std::sync::Mutex`；在高并发场景需注意自旋锁对 CPU 的影响，但监听器启动属于冷路径，可接受该开销；
 /// - 缓存 `ServerChannel` 意味着 `ExamplesServer` 必须在停机路径显式释放资源，后续实现需确保 `shutdown` 时清理该字段。
-=======
 /// - 在新一代启动链路中，宿主需要同时处理“配置/服务注册/中间件装配”与“传输监听器绑定”；
 /// - 本结构体将 Host 暴露的中间件与服务注册表接入传输监听器的协议协商流程，演示如何以声明式方式完成 L1 → L2 → Service 的逐层路由；
 /// - 对比旧版样例，新增的协议协商闭包将 L1 路由逻辑回收到 `ServerChannel` 内部，使多协议监听器能够动态挑选 `PipelineInitializer`。
@@ -100,20 +95,16 @@
 /// - 示例中的 Service 适配器仅做结构化演示，没有真正驱动 `BoxService` 调用；实际项目应在 Handler 中通过执行器调度业务 Future；
 /// - Host 的配置源加载逻辑依赖宿主侧实现，本示例假定 Host 已由外部装配完成；
 /// - 若握手能力声明与 Host 中注册的初始化器不符，示例会 panic 以凸显配置不一致，生产环境需改为返回结构化错误。
->>>>>>> 55601e99
 pub struct ExamplesServer {
     services: CoreServices,
     config: ListenerConfig,
     transport_factory: Arc<dyn DynTransportFactory>,
-<<<<<<< HEAD
     server_channel: Mutex<Option<Box<dyn DynServerChannel>>>,
-=======
     host: Host,
     full_stack_label: String,
     minimal_stack_label: String,
     service_name: String,
     listener: Mutex<Option<Box<dyn DynServerChannel>>>,
->>>>>>> 55601e99
 }
 
 impl ExamplesServer {
@@ -154,7 +145,6 @@
             services,
             config,
             transport_factory,
-<<<<<<< HEAD
             server_channel: Mutex::new(None),
         }
     }
@@ -162,7 +152,6 @@
     /// 启动服务端通道并缓存返回的传输句柄。
     ///
     /// # 教案式注释
-=======
             host,
             full_stack_label: full_stack_label.into(),
             minimal_stack_label: minimal_stack_label.into(),
@@ -172,7 +161,6 @@
     }
 
     /// 启动监听器并安装协议协商逻辑。
->>>>>>> 55601e99
     ///
     /// # Why
     /// - 展示“Transport 监听 + Host 协商”的一站式调用路径；
@@ -184,19 +172,16 @@
     /// - 生成选择器闭包并交给 `ServerChannel`；
     /// - 缓存监听器句柄，便于后续关闭或观测。
     ///
-<<<<<<< HEAD
     /// ## 契约定义 (What)
     /// - `controller_factory`: 负责构建 Pipeline 的对象层工厂，调用方需确保其中 Handler 满足线程安全；
     /// - 返回：`CoreResult<()>`，成功表示服务端通道已就绪并被缓存，失败时传播底层 `CoreError`。
     /// - **前置条件**：`ExamplesServer` 已通过 [`Self::new`] 正确初始化；
     /// - **后置条件**：`self.server_channel` 保存最新的服务端通道句柄，供后续关闭或观测；尚未开始消费连接。
-=======
     /// # 合同
     /// - *参数*：`pipeline_factory` —— Transport 启动所需的 Pipeline 工厂；
     /// - *返回*：`CoreResult<()>`，成功即表示监听器就绪；
     /// - *前置条件*：传输工厂与监听配置匹配，Host 提供必要的初始化器与服务；
     /// - *后置条件*：监听器缓存被填充，协议选择器已经设置。
->>>>>>> 55601e99
     ///
     /// # 风险
     /// - 若 Host 缺失依赖会 panic；
@@ -210,11 +195,9 @@
             .listen(&execution, self.config.clone(), pipeline_factory)
             .await?;
 
-<<<<<<< HEAD
         let mut slot = self.server_channel.lock();
         *slot = Some(server_channel);
 
-=======
         let selectors = InitializerSelectorContext::new(
             &self.host,
             &self.full_stack_label,
@@ -227,7 +210,6 @@
 
         let mut slot = self.listener.lock();
         *slot = Some(listener);
->>>>>>> 55601e99
         Ok(())
     }
 
