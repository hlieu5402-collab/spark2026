--- conflicted
+++ resolved
@@ -41,11 +41,5 @@
 mod listener;
 mod util;
 
-<<<<<<< HEAD
-pub use channel::{
-    ShutdownDirection, TcpChannel, TcpChannelParts, TcpSocketConfig,
-};
-=======
 pub use channel::{ShutdownDirection, TcpChannel, TcpChannelParts, TcpSocketConfig};
->>>>>>> 2e164f59
 pub use listener::TcpListener;