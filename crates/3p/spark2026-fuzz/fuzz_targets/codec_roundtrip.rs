--- conflicted
+++ resolved
@@ -41,177 +41,6 @@
         .collect()
 }
 
-<<<<<<< HEAD
-/// 简易内存池实现，复用 `Vec<u8>` 为编码/解码上下文提供缓冲。
-///
-/// - **Why**：运行时环境中 `BufferPool` 由具体传输实现提供。Fuzz 环境需要轻量且稳定的实现，避免
-///   因外部依赖导致噪声崩溃。
-/// - **How**：始终返回基于 `Vec` 的缓冲，不做复用，以换取实现简单性与可预期行为；统计接口返回默认值，
-///   保证满足契约。
-/// - **What**：实现 [`BufferPool`] 后即可通过 blanket impl 充当 [`BufferAllocator`]。
-#[derive(Default)]
-struct FuzzBufferPool;
-
-impl BufferPool for FuzzBufferPool {
-    fn acquire(&self, min_capacity: usize) -> Result<Box<dyn WritableBuffer>, CoreError> {
-        Ok(Box::new(FuzzWritable::with_capacity(min_capacity)))
-    }
-
-    fn shrink_to_fit(&self) -> Result<usize, CoreError> {
-        Ok(0)
-    }
-
-    fn statistics(&self) -> Result<PoolStats, CoreError> {
-        Ok(PoolStats::default())
-    }
-}
-
-/// Fuzz 写缓冲：基于 `Vec<u8>` 的最小实现，满足 `WritableBuffer` 契约。
-struct FuzzWritable {
-    data: Vec<u8>,
-}
-
-impl FuzzWritable {
-    fn with_capacity(min_capacity: usize) -> Self {
-        Self {
-            data: Vec::with_capacity(min_capacity.max(1)),
-        }
-    }
-}
-
-impl WritableBuffer for FuzzWritable {
-    fn capacity(&self) -> usize {
-        self.data.capacity()
-    }
-
-    fn remaining_mut(&self) -> usize {
-        self.data.capacity().saturating_sub(self.data.len())
-    }
-
-    fn written(&self) -> usize {
-        self.data.len()
-    }
-
-    fn reserve(&mut self, additional: usize) -> Result<(), CoreError> {
-        self.data.reserve(additional);
-        Ok(())
-    }
-
-    fn put_slice(&mut self, src: &[u8]) -> Result<(), CoreError> {
-        self.data.extend_from_slice(src);
-        Ok(())
-    }
-
-    fn write_from(&mut self, src: &mut dyn ReadableBuffer, len: usize) -> Result<(), CoreError> {
-        ensure_capacity(src.remaining() >= len, "source buffer exhausted")?;
-        let mut tmp = vec![0u8; len];
-        src.copy_into_slice(&mut tmp)?;
-        self.data.extend_from_slice(&tmp);
-        Ok(())
-    }
-
-    fn chunk_mut(&mut self) -> &mut [MaybeUninit<u8>] {
-        if self.data.len() == self.data.capacity() {
-            self.data.reserve(1);
-        }
-        let spare = self.data.capacity().saturating_sub(self.data.len());
-        if spare == 0 {
-            return empty_mut_slice();
-        }
-        unsafe {
-            let start = self.data.as_mut_ptr().add(self.data.len()) as *mut MaybeUninit<u8>;
-            core::slice::from_raw_parts_mut(start, spare)
-        }
-    }
-
-    fn advance_mut(&mut self, len: usize) -> Result<(), CoreError> {
-        let spare = self.data.capacity().saturating_sub(self.data.len());
-        if len > spare {
-            return Err(CoreError::new(
-                codes::APP_INVALID_ARGUMENT,
-                format!("advance_mut requested {} bytes but only {} spare", len, spare),
-            ));
-        }
-        unsafe {
-            let new_len = self.data.len() + len;
-            self.data.set_len(new_len);
-        }
-        Ok(())
-    }
-
-    fn clear(&mut self) {
-        self.data.clear();
-    }
-
-    fn freeze(self: Box<Self>) -> Result<Box<dyn ReadableBuffer>, CoreError> {
-        Ok(Box::new(FuzzReadable::from(self.data)))
-    }
-}
-
-fn empty_mut_slice() -> &'static mut [MaybeUninit<u8>] {
-    static mut EMPTY: [MaybeUninit<u8>; 0] = [];
-    unsafe { &mut EMPTY[..] }
-}
-
-/// Fuzz 只读缓冲，实现增量读取与拆分能力。
-struct FuzzReadable {
-    data: Vec<u8>,
-    cursor: usize,
-}
-
-impl From<Vec<u8>> for FuzzReadable {
-    fn from(data: Vec<u8>) -> Self {
-        Self { data, cursor: 0 }
-    }
-}
-
-impl ReadableBuffer for FuzzReadable {
-    fn remaining(&self) -> usize {
-        self.data.len().saturating_sub(self.cursor)
-    }
-
-    fn chunk(&self) -> &[u8] {
-        &self.data[self.cursor..]
-    }
-
-    fn split_to(&mut self, len: usize) -> Result<Box<dyn ReadableBuffer>, CoreError> {
-        ensure_capacity(len <= self.remaining(), "split exceeds remaining bytes")?;
-        let end = self.cursor + len;
-        let slice = self.data[self.cursor..end].to_vec();
-        self.cursor = end;
-        Ok(Box::new(FuzzReadable::from(slice)))
-    }
-
-    fn advance(&mut self, len: usize) -> Result<(), CoreError> {
-        ensure_capacity(len <= self.remaining(), "advance exceeds remaining bytes")?;
-        self.cursor += len;
-        Ok(())
-    }
-
-    fn copy_into_slice(&mut self, dst: &mut [u8]) -> Result<(), CoreError> {
-        ensure_capacity(dst.len() <= self.remaining(), "insufficient bytes for copy")?;
-        let end = self.cursor + dst.len();
-        dst.copy_from_slice(&self.data[self.cursor..end]);
-        self.cursor = end;
-        Ok(())
-    }
-
-    fn try_into_vec(self: Box<Self>) -> Result<Vec<u8>, CoreError> {
-        Ok(self.data)
-    }
-}
-
-/// 帮助函数：在违反契约时返回统一的 `protocol.decode` 错误。
-fn ensure_capacity(predicate: bool, message: &str) -> Result<(), CoreError> {
-    if predicate {
-        Ok(())
-    } else {
-        Err(CoreError::new(codes::PROTOCOL_DECODE, message.to_owned()))
-    }
-}
-
-=======
->>>>>>> 3114e886
 fuzz_target!(|case: CodecFuzzCase| {
     if case.frames.is_empty() {
         return;
