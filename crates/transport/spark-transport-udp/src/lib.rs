#![doc = r#"
# spark-transport-udp

## 模块使命（Why）
- **统一 UDP 通路**：为 Spark 运行时提供一套围绕 Tokio `UdpSocket` 的轻量封装，使上层能够通过 `spark-core` 的抽象以一致方式访问无连接传输能力。
- **SIP 互操作诉求**：面向 SIP 协议的 `rport` 语义进行解析与回写，保证经由 NAT 的终端也能可靠接收响应。
- **NAT Keepalive 基石**：暴露回源路由（`UdpReturnRoute`）描述，使业务侧能够基于最近一次报文持续发送心跳维持 NAT 映射。

## 核心契约（What）
- `UdpEndpoint` 负责套接字生命周期管理，并提供 `recv_from`/`send_to` 的异步接口。
- `UdpReturnRoute` 用于描述回应路径及是否需要在 SIP `Via` 头中填充 `rport`。
- 约束：调用方必须运行在 Tokio 多线程运行时，且所有报文按 UTF-8 解析 SIP 头（遇到非法 UTF-8 将优雅退化为原样转发）。

## 实现策略（How）
- 绑定及收发直接委托给 Tokio `UdpSocket`，并通过 `TransportSocketAddr` 与 `std::net::SocketAddr` 互转保持与 `spark-core` 协调。
- `recv_from` 在读取后解析首个 `Via` 头提取 `rport`，生成回源路由；`send_to` 在必要时重写 `rport` 并把报文发送至 NAT 可达端口。
- 解析与改写均采用纯字节扫描，以避免正则表达式开销，并明确记录大小写不敏感匹配逻辑，兼顾性能与可读性。
"#]
#![cfg_attr(
    not(feature = "runtime-tokio"),
    doc = r#"## 功能开关：`runtime-tokio`

<<<<<<< HEAD
use std::{
    borrow::Cow,
    net::{IpAddr, Ipv4Addr, Ipv6Addr, SocketAddr},
    pin::Pin,
};

use spark_transport::{DatagramEndpoint, TransportSocketAddr};
use thiserror::Error;
use tokio::net::UdpSocket;
=======
默认启用 Tokio UDP 实现；在最小依赖或文档编译时可通过禁用默认特性跳过 Tokio。
停用后本 crate 仅保留契约描述，不会编译具体的 UDP 传输代码。

启用方式：`spark-transport-udp = { features = ["runtime-tokio"] }` 或沿用默认特性。
"#
)]
>>>>>>> ef553c72

#[cfg(feature = "runtime-tokio")]
pub mod batch;

#[cfg(feature = "runtime-tokio")]
mod tokio_runtime;

#[cfg(feature = "runtime-tokio")]
pub use tokio_runtime::*;

<<<<<<< HEAD
/// 描述一次 UDP 收包后可用的回源路径信息。
///
/// # Why
/// - **角色定位**：承载 NAT Keepalive 与响应发送所需的最小信息，避免业务层重复解析 `rport`。
///
/// # What
/// - `target`：下一次发送响应应使用的真实 `SocketAddr`。
/// - `sip_rport`：记录请求中的 `rport` 状态，供发送端决策是否改写。
///
/// # How
/// - 由 [`UdpEndpoint::recv_from`] 根据源地址与 `Via` 头解析填充。
#[derive(Clone, Debug)]
pub struct UdpReturnRoute {
    target: SocketAddr,
    sip_rport: SipViaRportDisposition,
}

impl UdpReturnRoute {
    /// 构造回源路径。
    fn new(target: SocketAddr, sip_rport: SipViaRportDisposition) -> Self {
        Self { target, sip_rport }
    }

    /// 提供回源目标地址。
    pub fn target(&self) -> SocketAddr {
        self.target
    }

    /// 暴露 `rport` 解析结果，便于业务逻辑进行策略扩展。
    pub fn sip_rport(&self) -> SipViaRportDisposition {
        self.sip_rport
    }

    /// 判断响应是否需要对 `Via` 头进行 `rport` 改写。
    fn requires_rewrite(&self) -> bool {
        self.sip_rport.requires_rewrite()
    }
}

/// `UdpEndpoint` 封装了 Tokio `UdpSocket`，提供教案级注释的收发逻辑。
///
/// # Why
/// - **架构位置**：位于传输实现层，向上满足 `spark-core` 对无连接传输的期待。
/// - **功能目标**：屏蔽地址转换细节，补齐 SIP NAT 场景的 `rport` 能力。
///
/// # What
/// - `sock`：底层 Tokio 套接字，负责实际 IO。
///
/// # How
/// - `bind`：创建并绑定套接字。
/// - `recv_from`：读取报文、解析 `rport`，返回 [`UdpIncoming`]。
/// - `send_to`：按需改写 `rport` 后发送报文。
pub struct UdpEndpoint {
    sock: UdpSocket,
}

impl UdpEndpoint {
    /// 绑定到指定传输地址。
    ///
    /// # 参数契约（What）
    /// - `addr`：`TransportSocketAddr`，允许传入 IPv4/IPv6；端口可为 `0` 表示自动分配。
    ///
    /// # 前置条件（Preconditions）
    /// - Tokio 多线程运行时已启动；否则 `bind` 会 panic。
    ///
    /// # 后置条件（Postconditions）
    /// - 返回的 [`UdpEndpoint`] 拥有独占的 `UdpSocket`；若端口为 0，则绑定到系统分配端口。
    ///
    /// # 错误处理
    /// - 将底层 `std::io::Error` 封装为 [`UdpError::Bind`]，并包含原始地址字符串，便于排障。
    pub async fn bind(addr: TransportSocketAddr) -> Result<Self, UdpError> {
        let display = addr.to_string();
        let std_addr = transport_to_std(addr);
        let sock = UdpSocket::bind(std_addr)
            .await
            .map_err(|source| UdpError::Bind {
                addr: display,
                source,
            })?;
        Ok(Self { sock })
    }

    /// 查询监听地址。
    ///
    /// # 设计说明
    /// - `spark-core` 使用 `TransportSocketAddr` 作为统一表示，因此此处转换回去。
    ///
    /// # 返回
    /// - 成功时返回当前套接字绑定地址。
    /// - 失败时将底层错误包装为 [`UdpError::LocalAddr`]。
    pub fn local_addr(&self) -> Result<TransportSocketAddr, UdpError> {
        let addr = self.sock.local_addr().map_err(UdpError::LocalAddr)?;
        Ok(addr.into())
    }

    /// 接收 UDP 报文并返回解析结果。
    ///
    /// # 参数
    /// - `buffer`：外部提供的可写字节切片，用于承载报文数据。
    ///
    /// # 前置条件
    /// - 调用方需确保缓冲区容量足够，否则报文将被截断（Tokio 行为）。
    ///
    /// # 返回值
    /// - `UdpIncoming`：包含实际读取长度、对端地址、回源路由信息。
    ///
    /// # 核心逻辑（How）
    /// 1. 使用 `recv_from` 读取报文，得到源地址及长度。
    /// 2. 调用 `parse_sip_rport` 解析 `Via` 头的 `rport` 状态。
    /// 3. 根据解析结果决定回源端口（若未提供则使用源端口）。
    /// 4. 返回封装后的 [`UdpIncoming`]。
    pub async fn recv_from(&self, buffer: &mut [u8]) -> Result<UdpIncoming, UdpError> {
        let (len, peer) = self
            .sock
            .recv_from(buffer)
            .await
            .map_err(UdpError::Receive)?;
        let sip_rport = parse_sip_rport(&buffer[..len]);
        let response_port = match sip_rport {
            SipViaRportDisposition::Advertised(port) => port,
            _ => peer.port(),
        };
        let target = SocketAddr::new(peer.ip(), response_port);
        Ok(UdpIncoming {
            len,
            peer,
            return_route: UdpReturnRoute::new(target, sip_rport),
        })
    }

    /// 发送 UDP 报文。
    ///
    /// # 参数
    /// - `payload`：待发送的原始字节片；函数内部不会修改调用方缓冲。
    /// - `route`：响应回源路径；若 `rport` 需要回写，将基于其中记录的端口改写 `Via` 头。
    ///
    /// # 核心逻辑
    /// - 当 `route.requires_rewrite()` 为真时，调用内部的 `rewrite_sip_rport` 生成新的字节序列。
    /// - 若解析失败或不是 SIP 报文，则退化为原样发送，保证健壮性。
    ///
    /// # 返回值
    /// - 成功返回写入字节数；失败则封装为 [`UdpError::Send`]。
    pub async fn send_to(&self, payload: &[u8], route: &UdpReturnRoute) -> Result<usize, UdpError> {
        let to_send: Cow<'_, [u8]> = if route.requires_rewrite() {
            match rewrite_sip_rport(payload, route.target().port()) {
                Some(updated) => Cow::Owned(updated),
                None => Cow::Borrowed(payload),
            }
        } else {
            Cow::Borrowed(payload)
        };

        self.sock
            .send_to(&to_send, route.target())
            .await
            .map_err(UdpError::Send)
    }
}

impl DatagramEndpoint for UdpEndpoint {
    type Error = UdpError;
    type CallCtx<'ctx> = ();
    type InboundMeta = UdpIncoming;
    type OutboundMeta = UdpReturnRoute;

    type RecvFuture<'ctx>
        = Pin<
        Box<
            dyn core::future::Future<Output = Result<(usize, UdpIncoming), UdpError>> + Send + 'ctx,
        >,
    >
    where
        Self: 'ctx,
        Self::CallCtx<'ctx>: 'ctx;

    type SendFuture<'ctx>
        = Pin<Box<dyn core::future::Future<Output = Result<usize, UdpError>> + Send + 'ctx>>
    where
        Self: 'ctx,
        Self::CallCtx<'ctx>: 'ctx;

    fn local_addr(&self) -> Result<TransportSocketAddr, UdpError> {
        UdpEndpoint::local_addr(self)
    }

    fn recv<'ctx>(
        &'ctx self,
        _ctx: &'ctx Self::CallCtx<'ctx>,
        buf: &'ctx mut [u8],
    ) -> Self::RecvFuture<'ctx> {
        Box::pin(async move {
            let incoming = self.recv_from(buf).await?;
            let len = incoming.len;
            Ok((len, incoming))
        })
    }

    fn send<'ctx>(
        &'ctx self,
        _ctx: &'ctx Self::CallCtx<'ctx>,
        payload: &'ctx [u8],
        meta: &'ctx Self::OutboundMeta,
    ) -> Self::SendFuture<'ctx> {
        Box::pin(async move { self.send_to(payload, meta).await })
    }
}

#[allow(dead_code)]
fn _assert_udp_datagram_endpoint()
where
    UdpEndpoint: DatagramEndpoint<Error = UdpError>,
{
}

/// UDP 接收结果描述。
///
/// # 字段说明
/// - `len`：实际读取的字节数。
/// - `peer`：原始报文的来源地址，用于诊断与日志。
/// - `return_route`：响应时推荐使用的路径。
#[derive(Debug)]
pub struct UdpIncoming {
    len: usize,
    peer: SocketAddr,
    return_route: UdpReturnRoute,
}

impl UdpIncoming {
    /// 报文有效负载长度。
    pub fn len(&self) -> usize {
        self.len
    }

    /// 判断报文是否为空。
    pub fn is_empty(&self) -> bool {
        self.len == 0
    }

    /// 对端地址（未考虑 `rport` 的原始来源）。
    pub fn peer(&self) -> SocketAddr {
        self.peer
    }

    /// 获取回源路由信息。
    pub fn return_route(&self) -> &UdpReturnRoute {
        &self.return_route
    }
}

/// UDP 模块统一错误类型。
#[derive(Debug, Error)]
pub enum UdpError {
    /// 绑定失败。
    #[error("无法绑定 UDP 套接字到 {addr}: {source}")]
    Bind {
        addr: String,
        source: std::io::Error,
    },
    /// 查询本地地址失败。
    #[error("无法获取 UDP 套接字本地地址: {0}")]
    LocalAddr(#[source] std::io::Error),
    /// 接收失败。
    #[error("接收 UDP 报文失败: {0}")]
    Receive(#[source] std::io::Error),
    /// 发送失败。
    #[error("发送 UDP 报文失败: {0}")]
    Send(#[source] std::io::Error),
}

/// 将 `TransportSocketAddr` 转换为标准库 `SocketAddr`。
///
/// # 设计考量
/// - 仅支持 IPv4/IPv6，保持与 `TransportSocketAddr` 定义一致。
fn transport_to_std(addr: TransportSocketAddr) -> SocketAddr {
    match addr {
        TransportSocketAddr::V4 { addr, port } => {
            SocketAddr::new(IpAddr::V4(Ipv4Addr::from(addr)), port)
        }
        TransportSocketAddr::V6 { addr, port } => {
            SocketAddr::new(IpAddr::V6(Ipv6Addr::from(addr)), port)
        }
        // 采用 panic 明确提示：若 `TransportSocketAddr` 扩展新变体，应在此补充转换逻辑。
        _ => panic!("未支持的 TransportSocketAddr 变体，请补齐 UDP 转换实现"),
    }
}

/// 解析 SIP `Via` 头的 `rport` 状态。
///
/// # 解析策略（How）
/// - 遍历报文的每一行，寻找首个 `Via`/`v` 头。
/// - 在该行内进行大小写不敏感的 `;rport` 匹配：
///   - 形如 `;rport=5060` 记为 `Advertised(5060)`。
///   - 形如 `;rport` 或 `;rport=` 记为 `Requested`。
/// - 未找到则返回 `Absent`。
fn parse_sip_rport(payload: &[u8]) -> SipViaRportDisposition {
    let mut cursor = 0;
    while cursor <= payload.len() {
        let line_end = match payload[cursor..].iter().position(|&b| b == b'\n') {
            Some(offset) => cursor + offset,
            None => payload.len(),
        };
        let line = &payload[cursor..line_end];
        let trimmed = trim_start_ascii_whitespace(line);
        if is_via_header(trimmed) {
            let disposition = parse_rport_from_via(trimmed);
            return disposition.unwrap_or(SipViaRportDisposition::Absent);
        }
        if line_end == payload.len() {
            break;
        }
        cursor = line_end + 1;
    }
    SipViaRportDisposition::Absent
}

/// 若需要，将 `Via` 头中的 `rport` 改写为真实端口。
///
/// # 实现要点
/// - 仅当找到 `;rport` 且无显式端口时才改写。
/// - 保留原始大小写及剩余参数顺序。
fn rewrite_sip_rport(payload: &[u8], port: u16) -> Option<Vec<u8>> {
    let mut cursor = 0;
    let port_bytes = port.to_string().into_bytes();
    while cursor <= payload.len() {
        let line_end = match payload[cursor..].iter().position(|&b| b == b'\n') {
            Some(offset) => cursor + offset,
            None => payload.len(),
        };
        let line = &payload[cursor..line_end];
        let trimmed = trim_start_ascii_whitespace(line);
        if is_via_header(trimmed) {
            if let Some(rewritten) = rewrite_rport_in_line(payload, cursor, line_end, port_bytes) {
                return Some(rewritten);
            }
            return None;
        }
        if line_end == payload.len() {
            break;
        }
        cursor = line_end + 1;
    }
    None
}

/// 判断一行是否为 `Via` 头。
fn is_via_header(line: &[u8]) -> bool {
    line.len() >= 4 && line[..4].eq_ignore_ascii_case(b"Via:")
        || line.len() >= 2 && line[..2].eq_ignore_ascii_case(b"V:")
}

/// 解析 `Via` 头中的 `rport`。
fn parse_rport_from_via(line: &[u8]) -> Option<SipViaRportDisposition> {
    let lower = to_ascii_lowercase(line);
    let rport = lower.windows(6).position(|window| window == b";rport")?;
    let offset = rport + 6;
    let suffix = &line[offset..];
    if suffix.starts_with(b"=") {
        let mut idx = 1;
        while idx < suffix.len() && suffix[idx].is_ascii_digit() {
            idx += 1;
        }
        if idx == 1 {
            Some(SipViaRportDisposition::Requested)
        } else {
            let port = std::str::from_utf8(&suffix[1..idx]).ok()?;
            let port = port.parse().ok()?;
            Some(SipViaRportDisposition::Advertised(port))
        }
    } else {
        Some(SipViaRportDisposition::Requested)
    }
}

/// 在整段报文中改写 `rport`，保持除端口外的内容不变。
fn rewrite_rport_in_line(
    payload: &[u8],
    line_start: usize,
    line_end: usize,
    port_bytes: Vec<u8>,
) -> Option<Vec<u8>> {
    let line = &payload[line_start..line_end];
    let lower = to_ascii_lowercase(line);
    let pos = lower.windows(6).position(|window| window == b";rport")?;
    let absolute = line_start + pos + 6;
    if absolute > payload.len() {
        return None;
    }
    let suffix = &payload[absolute..line_end];
    if suffix.starts_with(b"=") {
        let mut idx = 1;
        while idx < suffix.len() && suffix[idx].is_ascii_digit() {
            idx += 1;
        }
        if idx == 1 {
            let mut rewritten = Vec::with_capacity(payload.len() + port_bytes.len());
            rewritten.extend_from_slice(&payload[..absolute + 1]);
            rewritten.extend_from_slice(&port_bytes);
            rewritten.extend_from_slice(&payload[absolute + 1..]);
            return Some(rewritten);
        }
        None
    } else {
        let mut rewritten = Vec::with_capacity(payload.len() + port_bytes.len() + 1);
        rewritten.extend_from_slice(&payload[..absolute]);
        rewritten.push(b'=');
        rewritten.extend_from_slice(&port_bytes);
        rewritten.extend_from_slice(&payload[absolute..]);
        Some(rewritten)
    }
}

/// 去除行首的 ASCII 空白。
fn trim_start_ascii_whitespace(slice: &[u8]) -> &[u8] {
    let mut idx = 0;
    while idx < slice.len() && matches!(slice[idx], b' ' | b'\t') {
        idx += 1;
    }
    &slice[idx..]
}

/// 将字节切片转换为全小写形式（ASCII）。
fn to_ascii_lowercase(slice: &[u8]) -> Vec<u8> {
    slice.iter().map(|b| b.to_ascii_lowercase()).collect()
}
=======
pub use spark_core::transport::ShutdownDirection;
>>>>>>> ef553c72
<|MERGE_RESOLUTION|>--- conflicted
+++ resolved
@@ -20,7 +20,6 @@
     not(feature = "runtime-tokio"),
     doc = r#"## 功能开关：`runtime-tokio`
 
-<<<<<<< HEAD
 use std::{
     borrow::Cow,
     net::{IpAddr, Ipv4Addr, Ipv6Addr, SocketAddr},
@@ -30,14 +29,6 @@
 use spark_transport::{DatagramEndpoint, TransportSocketAddr};
 use thiserror::Error;
 use tokio::net::UdpSocket;
-=======
-默认启用 Tokio UDP 实现；在最小依赖或文档编译时可通过禁用默认特性跳过 Tokio。
-停用后本 crate 仅保留契约描述，不会编译具体的 UDP 传输代码。
-
-启用方式：`spark-transport-udp = { features = ["runtime-tokio"] }` 或沿用默认特性。
-"#
-)]
->>>>>>> ef553c72
 
 #[cfg(feature = "runtime-tokio")]
 pub mod batch;
@@ -48,7 +39,6 @@
 #[cfg(feature = "runtime-tokio")]
 pub use tokio_runtime::*;
 
-<<<<<<< HEAD
 /// 描述一次 UDP 收包后可用的回源路径信息。
 ///
 /// # Why
@@ -472,7 +462,4 @@
 /// 将字节切片转换为全小写形式（ASCII）。
 fn to_ascii_lowercase(slice: &[u8]) -> Vec<u8> {
     slice.iter().map(|b| b.to_ascii_lowercase()).collect()
-}
-=======
-pub use spark_core::transport::ShutdownDirection;
->>>>>>> ef553c72
+}