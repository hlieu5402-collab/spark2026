[package]
name = "spark-transport-udp"
version = "0.1.0"
edition.workspace = true
publish = false
license = "Apache-2.0"

[lib]
# UDP 传输仅包含测试代码。禁用 `cargo bench` 回调，避免 `--quick`
# 参数触发 `libtest` 错误。
bench = false

[dependencies]
<<<<<<< HEAD
spark-core = { workspace = true, features = ["std"] }
spark-transport = { workspace = true, features = ["std"] }
=======
spark-core = { path = "../../spark-core" }
spark-transport = { path = "../../spark-transport" }
>>>>>>> 62fe3ae3
thiserror = { workspace = true }
tokio = { workspace = true, features = ["macros", "rt-multi-thread", "time", "net", "io-util", "sync"], optional = true }

[features]
default = ["runtime-tokio"]
runtime-tokio = ["dep:tokio"]
batch-udp-unix = ["runtime-tokio", "dep:socket2", "dep:nix"]

[dependencies.socket2]
workspace = true
optional = true

[target.'cfg(target_os = "linux")'.dependencies.nix]
version = "0.28"
optional = true
default-features = false
features = ["socket", "net", "uio"]<|MERGE_RESOLUTION|>--- conflicted
+++ resolved
@@ -11,13 +11,8 @@
 bench = false
 
 [dependencies]
-<<<<<<< HEAD
 spark-core = { workspace = true, features = ["std"] }
 spark-transport = { workspace = true, features = ["std"] }
-=======
-spark-core = { path = "../../spark-core" }
-spark-transport = { path = "../../spark-transport" }
->>>>>>> 62fe3ae3
 thiserror = { workspace = true }
 tokio = { workspace = true, features = ["macros", "rt-multi-thread", "time", "net", "io-util", "sync"], optional = true }
 
