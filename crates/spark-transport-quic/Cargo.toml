[package]
name = "spark-transport-quic"
version = "0.1.0"
edition = "2024"
publish = false
license = "Apache-2.0"

[lib]
<<<<<<< HEAD
=======
# QUIC 传输当前仅提供单元测试。禁用 `cargo bench` 对该 crate 的回调，
# 可避免 `--quick` 参数由 `libtest` 解析失败。
>>>>>>> b4a05115
bench = false

[dependencies]
spark-core = { path = "../../spark-core" }
thiserror = "1.0"
tokio = { workspace = true, features = ["macros", "rt-multi-thread", "time", "net", "io-util"] }
quinn = "0.11"
quinn-proto = "0.11"

[features]
default = []
batch-udp-unix = ["socket2"]

[dependencies.socket2]
version = "0.5"
optional = true<|MERGE_RESOLUTION|>--- conflicted
+++ resolved
@@ -6,11 +6,8 @@
 license = "Apache-2.0"
 
 [lib]
-<<<<<<< HEAD
-=======
 # QUIC 传输当前仅提供单元测试。禁用 `cargo bench` 对该 crate 的回调，
 # 可避免 `--quick` 参数由 `libtest` 解析失败。
->>>>>>> b4a05115
 bench = false
 
 [dependencies]
