[package]
name = "spark-codec-rtp"
version = "0.1.0"
rust-version = "1.89"
edition = "2024"
authors = ["Gemini 架构组 <architecture@gemini.example>"]
license = "Apache-2.0"
description = "Real-time Transport Protocol codec scaffolding for spark-core"
publish = false

[lib]
bench = false

[features]
default = ["std"]
alloc = ["spark-codecs/alloc"]
std = ["alloc", "spark-codecs/std"]
compat_v0 = ["spark-codecs/compat_v0"]

[dependencies]
<<<<<<< HEAD
spark-codecs = { path = "../spark-codecs", default-features = false }
=======
spark-core = { workspace = true, default-features = false }
>>>>>>> eb770c9f

[dev-dependencies]

[package.metadata.docs.rs]
all-features = true<|MERGE_RESOLUTION|>--- conflicted
+++ resolved
@@ -18,11 +18,8 @@
 compat_v0 = ["spark-codecs/compat_v0"]
 
 [dependencies]
-<<<<<<< HEAD
 spark-codecs = { path = "../spark-codecs", default-features = false }
-=======
 spark-core = { workspace = true, default-features = false }
->>>>>>> eb770c9f
 
 [dev-dependencies]
 
