#![doc = r#"
# spark-impl-tck

## 章节定位（Why）
- **目标**：为传输实现提供最小可运行的 TCK（Transport Compatibility Kit），确保每个传输模块在引入真实逻辑后立即被回归验证覆盖。
- **当前阶段**：在巩固现有传输测试的基础上，引入 SDP 协商相关的互操作性断言。

## 结构概览（How）
- `placeholder` 模块保留先前传输测试的命名占位，避免破坏后续任务依赖；
- 集成测试目录下的 `sdp` 子模块承载 Offer/Answer 与 DTMF 协商用例。
"#]

/// 传输实现占位符。
///
/// ### 设计意图（Why）
/// - 保留原有模块名称，防止尚未引入的传输测试编译失败；
/// - 为后续补回详细测试时提供插入点。
///
/// ### 契约声明（What）
/// - 当前不公开任何 API，仅保证模块存在；
/// - 所有真实测试迁移至 `tests/` 目录中的集成测试。
pub(crate) mod placeholder {}

#[cfg(test)]
mod sdp;
#[cfg(all(test, feature = "transport-tests"))]
mod transport_graceful {
    use spark_core::{contract::CallContext, transport::TransportSocketAddr};
    use spark_transport_tcp::{ShutdownDirection, TcpChannel, TcpListener, TcpSocketConfig};
    use std::{net::SocketAddr, time::Duration};
    use tokio::time::sleep;

    /// 验证 TCP 通道在优雅关闭时遵循“FIN→等待 EOF→释放”的顺序，并正确应用 `linger` 配置。
    ///
    /// # 教案级注释
    ///
    /// ## 意图（Why）
    /// - 确保 `TcpChannel::close_graceful` 能在调用 `shutdown(Write)` 后等待对端发送 FIN，
    ///   与契约文档一致；
    /// - 校验 `TcpSocketConfig::with_linger(Some(..))` 在建连阶段确实生效，避免在生产
    ///   环境中因配置缺失导致 RST 行为不确定。
    ///
    /// ## 体系位置（Architecture）
    /// - 测试位于实现 TCK 的 crate 中，模拟“客户端主动关闭、服务端稍后响应 FIN”场景，
    ///   作为传输层的守门测试；
    /// - 运行时依赖 Tokio 多线程执行器，以贴近真实部署环境。
    ///
    /// ## 核心逻辑（How）
    /// - 启动监听器并接受连接；
    /// - 客户端使用自定义 `linger` 建立连接并调用 `close_graceful`；
    /// - 服务端在读取到 EOF 后延迟一段时间再关闭写半部，
    ///   断言客户端在此期间保持挂起；
    /// - 最终断言 `close_graceful` 成功完成且 `linger` 读取结果与配置一致。
    ///
    /// ## 契约（What）
    /// - **前置条件**：测试环境允许绑定环回地址并启动 Tokio 运行时；
    /// - **后置条件**：若任何步骤违反契约，测试将 panic，从而阻止回归通过。
    ///
    /// ## 注意事项（Trade-offs）
    /// - `sleep(150ms)` 模拟服务端清理资源的耗时，实测中可根据环境调整；
    /// - `SO_LINGER` 在 Linux 上以秒为单位，此处选择 1 秒避免取整误差。
    #[tokio::test(flavor = "multi_thread")]
    async fn tcp_graceful_half_close() {
        let bind_addr: SocketAddr = "127.0.0.1:0".parse().expect("invalid bind addr");
        let listener = TcpListener::bind(TransportSocketAddr::from(bind_addr))
            .await
            .expect("bind listener");
        let local_addr = listener.local_addr();

        let server_ctx = CallContext::builder().build();
        let server_task_ctx = server_ctx.clone();

        let server_task = tokio::spawn(async move {
            let (server_channel, _) = listener
                .accept(&server_task_ctx)
                .await
                .expect("accept connection");
            let mut sink = [0u8; 1];
            let bytes = server_channel
                .read(&server_task_ctx, &mut sink)
                .await
                .expect("read client FIN");
            assert_eq!(bytes, 0, "server must observe client FIN");
            sleep(Duration::from_millis(150)).await;
            server_channel
                .shutdown(&server_task_ctx, ShutdownDirection::Write)
                .await
                .expect("shutdown write half");
        });

        let client_ctx = CallContext::builder().build();
        let client_config = TcpSocketConfig::new().with_linger(Some(Duration::from_secs(1)));
        let client_channel =
            TcpChannel::connect_with_config(&client_ctx, local_addr, client_config.clone())
                .await
                .expect("connect client");

        assert_eq!(
            client_channel.linger().await.expect("query linger option"),
            Some(Duration::from_secs(1))
        );
        assert_eq!(
            client_channel.config().linger(),
            client_config.linger(),
            "config cache should match applied linger",
        );

        let close_ctx = client_ctx.clone();
        let closing_channel = client_channel.clone();
        let close_task =
            tokio::spawn(async move { closing_channel.close_graceful(&close_ctx).await });

        sleep(Duration::from_millis(50)).await;
        assert!(
            !close_task.is_finished(),
            "close_graceful must wait for peer EOF",
        );

        server_task.await.expect("server task join");

        close_task
            .await
            .expect("close task join")
            .expect("close graceful result");

        drop(client_channel);
    }
}

/// 传输相关测试集合。
#[cfg(all(test, feature = "transport-tests"))]
pub mod transport {
    use std::{
        net::SocketAddr,
        str,
        sync::{Arc, Once},
    };

    use anyhow::{Context, Result};
    use tokio::{
        io::{AsyncReadExt, AsyncWriteExt},
        net::{TcpListener, TcpStream, UdpSocket},
        sync::oneshot,
    };

    use spark_core::transport::TransportSocketAddr;
    use spark_transport_tls::HotReloadingServerConfig;
    use std::{net::SocketAddr, str, sync::Arc};

    use anyhow::{Context, Result, anyhow};
    use rcgen::generate_simple_self_signed;
    use tokio::{
        io::{AsyncReadExt, AsyncWriteExt},
        net::{TcpStream as TokioTcpStream, UdpSocket},
    };
    use tokio_rustls::TlsConnector;

    use spark_core::{contract::CallContext, transport::TransportSocketAddr};
    use spark_transport_tcp::TcpListener;
    use spark_transport_tls::TlsAcceptor;
    use spark_transport_udp::{SipViaRportDisposition, UdpEndpoint};

    use rustls::crypto::aws_lc_rs::sign::any_supported_type;
    use rustls::{
        RootCertStore,
        client::ClientConfig,
        pki_types::{CertificateDer, PrivateKeyDer, ServerName},
        server::{ResolvesServerCertUsingSni, ServerConfig},
        sign::CertifiedKey,
    };

    /// 将 `TransportSocketAddr` 转换为标准库 `SocketAddr`，以便测试客户端套接字使用。
    fn transport_to_std(addr: TransportSocketAddr) -> SocketAddr {
        match addr {
            TransportSocketAddr::V4 { addr, port } => SocketAddr::from((addr, port)),
            TransportSocketAddr::V6 { addr, port } => {
                SocketAddr::new(std::net::IpAddr::V6(std::net::Ipv6Addr::from(addr)), port)
            }
            _ => panic!("测试暂不支持额外的 TransportSocketAddr 变体"),
        }
    }

    /// TLS 服务器端观察到的握手与收发信息。
    #[derive(Debug, Default)]
    struct ServerObservation {
        payload: Vec<u8>,
        server_name: Option<String>,
        alpn: Option<Vec<u8>>,
    }

    fn generate_certified_key(host: &str) -> Result<(CertifiedKey, CertificateDer<'static>)> {
        let cert = generate_simple_self_signed([host.to_string()]).context("生成自签名证书失败")?;
        let cert_der =
            CertificateDer::from(cert.serialize_der().context("序列化证书 DER 失败")?).into_owned();
        let key_der = PrivateKeyDer::try_from(cert.serialize_private_key_der().as_slice())
            .map_err(|_| anyhow::anyhow!("私钥格式不受支持"))?
            .clone_key();
        let signing_key = any_supported_type(&key_der).context("构造签名密钥失败")?;
        let certified = CertifiedKey::new(vec![cert_der.clone()], signing_key);
        Ok((certified, cert_der))
    }

    fn build_server_config() -> Result<(
        Arc<ServerConfig>,
        CertificateDer<'static>,
        CertificateDer<'static>,
    )> {
        let (alpha_key, alpha_cert) = generate_certified_key("alpha.test")?;
        let (beta_key, beta_cert) = generate_certified_key("beta.test")?;
        let mut resolver = ResolvesServerCertUsingSni::new();
        resolver
            .add("alpha.test", alpha_key)
            .context("注册 alpha.test 证书失败")?;
        resolver
            .add("beta.test", beta_key)
            .context("注册 beta.test 证书失败")?;
        let mut config = ServerConfig::builder()
            .with_no_client_auth()
            .with_cert_resolver(Arc::new(resolver));
        config.alpn_protocols = vec![b"h3".to_vec(), b"h2".to_vec(), b"http/1.1".to_vec()];
        Ok((Arc::new(config), alpha_cert, beta_cert))
    }

    fn build_client_config(
        cert: &CertificateDer<'static>,
        protocols: &[&str],
    ) -> Result<Arc<ClientConfig>> {
        let mut roots = RootCertStore::empty();
        roots
            .add(cert.clone())
            .context("将自签名证书加入 RootCertStore 失败")?;
        let mut config = ClientConfig::builder()
            .with_root_certificates(roots)
            .with_no_client_auth();
        config.alpn_protocols = protocols.iter().map(|p| p.as_bytes().to_vec()).collect();
        Ok(Arc::new(config))
    }

    async fn perform_tls_round(
        listener: &TcpListener,
        acceptor: &TlsAcceptor,
        server_addr: SocketAddr,
        host: &str,
        client_config: Arc<ClientConfig>,
        request: &[u8],
        response: &[u8],
    ) -> Result<(ServerObservation, Vec<u8>)> {
        let server_future = async {
            let ctx = CallContext::builder().build();
            let (tcp, _) = listener
                .accept(&ctx)
                .await
                .map_err(|err| anyhow!("TLS 服务器接受连接失败: {err}"))?;
            let tls = acceptor
                .accept(&ctx, tcp)
                .await
                .map_err(|err| anyhow!("TLS 握手失败: {err}"))?;
            let mut buffer = vec![0u8; 512];
            let received = tls
                .read(&ctx, &mut buffer)
                .await
                .map_err(|err| anyhow!("TLS 服务端读取失败: {err}"))?;
            let mut observation = ServerObservation::default();
            observation.payload.extend_from_slice(&buffer[..received]);
            observation.server_name = tls.server_name().map(|name| name.to_string());
            observation.alpn = tls.alpn_protocol().map(|proto| proto.to_vec());
            tls.write(&ctx, response)
                .await
                .map_err(|err| anyhow!("TLS 服务端写入失败: {err}"))?;
            Ok::<_, anyhow::Error>(observation)
        };

        let client_future = async {
            let stream = TokioTcpStream::connect(server_addr)
                .await
                .context("客户端连接 TLS 服务器失败")?;
            let connector = TlsConnector::from(client_config);
            let name = ServerName::try_from(host.to_string()).context("无效的 SNI 主机名")?;
            let mut tls_stream = connector
                .connect(name, stream)
                .await
                .context("客户端 TLS 握手失败")?;
            tls_stream
                .write_all(request)
                .await
                .context("客户端写入请求失败")?;
            let mut buf = vec![0u8; 512];
            let read = tls_stream
                .read(&mut buf)
                .await
                .context("客户端读取响应失败")?;
            Ok::<_, anyhow::Error>(buf[..read].to_vec())
        };

        let (server_result, client_result) = tokio::join!(server_future, client_future);
        Ok((server_result?, client_result?))
    }

    /// UDP 基线能力测试集合。
    pub mod udp_smoke {
        use super::{
            Context, Result, TransportSocketAddr, UdpEndpoint, UdpSocket, transport_to_std,
        };

        /// UDP 烟囱测试：验证绑定、收包、回包等最小链路是否可用。
        ///
        /// # 测试逻辑（How）
        /// 1. 绑定服务端 `UdpEndpoint` 到 `127.0.0.1:0`，并获取实际监听地址。
        /// 2. 客户端发送 `ping` 报文，服务端读取并校验源地址。
        /// 3. 使用 `UdpReturnRoute` 将 `pong` 报文回发客户端，确认响应可达。
        #[tokio::test(flavor = "multi_thread")]
        async fn bind_send_recv() -> Result<()> {
            let endpoint = UdpEndpoint::bind(TransportSocketAddr::V4 {
                addr: [127, 0, 0, 1],
                port: 0,
            })
            .await?;
            let server_addr = transport_to_std(endpoint.local_addr()?);

            let client = UdpSocket::bind("127.0.0.1:0").await?;
            let client_addr = client.local_addr()?;
            let payload = b"ping";

            client
                .send_to(payload, server_addr)
                .await
                .context("客户端发送 ping 失败")?;

            let mut buffer = vec![0u8; 1024];
            let incoming = endpoint
                .recv_from(&mut buffer)
                .await
                .context("服务端接收 ping 失败")?;

            assert_eq!(&buffer[..incoming.len()], payload);
            assert_eq!(incoming.peer().port(), client_addr.port());

            let route = incoming.return_route().clone();
            let response = b"pong";
            endpoint
                .send_to(response, &route)
                .await
                .context("服务端发送 pong 失败")?;

            let mut recv_buffer = vec![0u8; 1024];
            let (received, addr) = client
                .recv_from(&mut recv_buffer)
                .await
                .context("客户端接收 pong 失败")?;

            assert_eq!(addr, server_addr);
            assert_eq!(&recv_buffer[..received], response);
            assert_eq!(route.target().port(), client_addr.port());

            Ok(())
        }
    }

    /// 验证 `rport` 在响应中被正确回写，确保 NAT 场景可达。
    ///
    /// # 测试逻辑
    /// 1. 构造包含 `Via` 头且携带 `;rport` 参数的 SIP 请求。
    /// 2. 服务端解析后回发响应，`send_to` 应在 `Via` 头中补写客户端实际端口。
    /// 3. 客户端收到响应后，校验 `;rport=<port>` 是否存在。
    #[tokio::test(flavor = "multi_thread")]
    async fn udp_rport_return() -> Result<()> {
        let endpoint = UdpEndpoint::bind(TransportSocketAddr::V4 {
            addr: [127, 0, 0, 1],
            port: 0,
        })
        .await?;
        let server_addr = transport_to_std(endpoint.local_addr()?);

        let client = UdpSocket::bind("127.0.0.1:0").await?;
        let client_addr = client.local_addr()?;

        let request = "REGISTER sip:spark.invalid SIP/2.0\r\nVia: SIP/2.0/UDP client.invalid;branch=z9hG4bK-1;rport\r\n\r\n";
        client
            .send_to(request.as_bytes(), server_addr)
            .await
            .context("客户端发送 SIP 请求失败")?;

        let mut buffer = vec![0u8; 1024];
        let incoming = endpoint
            .recv_from(&mut buffer)
            .await
            .context("服务端接收 SIP 请求失败")?;

        assert_eq!(
            incoming.return_route().sip_rport(),
            SipViaRportDisposition::Requested
        );

        let route = incoming.return_route().clone();
        let response =
            "SIP/2.0 200 OK\r\nVia: SIP/2.0/UDP client.invalid;branch=z9hG4bK-1;rport\r\n\r\n";
        endpoint
            .send_to(response.as_bytes(), &route)
            .await
            .context("服务端发送 SIP 响应失败")?;

        let mut recv_buffer = vec![0u8; 1024];
        let (received, _) = client
            .recv_from(&mut recv_buffer)
            .await
            .context("客户端接收 SIP 响应失败")?;

        let text = str::from_utf8(&recv_buffer[..received])?;
        let expected_marker = format!(";rport={}", client_addr.port());
        assert!(
            text.contains(&expected_marker),
            "响应缺少正确的 rport，期望片段：{}，实际：{}",
            expected_marker,
            text
        );

        Ok(())
    }

    /// QUIC 多路复用流读写回环测试，验证流 → Channel 映射与背压信号。
    pub mod quic_multiplex {
        use super::{Result, TransportSocketAddr};
        use anyhow::anyhow;
        use quinn::{ClientConfig, ServerConfig};
        use rcgen::generate_simple_self_signed;
        use rustls::RootCertStore;
        use rustls_pki_types::{CertificateDer, PrivateKeyDer};
        use spark_core::{
            context::ExecutionContext,
            contract::CallContext,
            error::CoreError,
            status::ready::{ReadyCheck, ReadyState},
        };
        use spark_transport_quic::{QuicEndpoint, ShutdownDirection};
        use std::{sync::Arc, task::Poll};

        fn build_tls_configs() -> Result<(ServerConfig, ClientConfig)> {
            let cert = generate_simple_self_signed(vec!["localhost".into()])?;
            let cert_der_raw = cert.serialize_der()?;
            let key_der_raw = cert.serialize_private_key_der();

            let cert_der = CertificateDer::from_slice(&cert_der_raw).into_owned();
            let mut roots = RootCertStore::empty();
            roots.add(cert_der.clone())?;

            let client_config = ClientConfig::with_root_certificates(Arc::new(roots))
                .map_err(|err| anyhow!(err))?;

            let key = PrivateKeyDer::try_from(key_der_raw.as_slice())
                .map_err(|err| anyhow!(err))?
                .clone_key();

            let server_config = ServerConfig::with_single_cert(vec![cert_der.clone()], key)
                .map_err(|err| anyhow!(err))?;

            Ok((server_config, client_config))
        }

        #[tokio::test(flavor = "multi_thread")]
        async fn bidirectional_streams() -> Result<()> {
            let (server_cfg, client_cfg) = build_tls_configs()?;

            let server_endpoint = QuicEndpoint::bind_server(
                TransportSocketAddr::V4 {
                    addr: [127, 0, 0, 1],
                    port: 0,
                },
                server_cfg,
                Some(client_cfg.clone()),
            )
            .await
            .map_err(|err| anyhow!(err))?;
            let server_addr = server_endpoint.local_addr();

            let client_endpoint = QuicEndpoint::bind_client(
                TransportSocketAddr::V4 {
                    addr: [127, 0, 0, 1],
                    port: 0,
                },
                client_cfg,
            )
            .await
            .map_err(|err| anyhow!(err))?;

            let server_handle = tokio::spawn({
                let server = server_endpoint.clone();
                async move {
                    let connection = server.accept().await?;
                    while let Some(channel) = connection.accept_bi().await? {
                        let ctx = CallContext::builder().build();
                        let mut buffer = vec![0u8; 1024];
                        let size = channel.read(&ctx, &mut buffer).await?;
                        let mut response = buffer[..size].to_vec();
                        response
                            .iter_mut()
                            .for_each(|byte| *byte = byte.to_ascii_uppercase());
                        channel.write(&ctx, &response).await?;
                        channel.shutdown(&ctx, ShutdownDirection::Write).await?;
                    }
                    Ok::<(), CoreError>(())
                }
            });

            let connection = client_endpoint
                .connect(server_addr, "localhost")
                .await
                .map_err(|err| anyhow!(err))?;
            let payloads = vec![b"alpha".as_ref(), b"bravo".as_ref(), b"charlie".as_ref()];
            let mut responses = Vec::with_capacity(payloads.len());
            for payload in &payloads {
                let ctx = CallContext::builder().build();
                let exec_ctx = ExecutionContext::from(&ctx);
                let channel = connection.open_bi().await.map_err(|err| anyhow!(err))?;
                match channel.poll_ready(&exec_ctx) {
                    Poll::Ready(ReadyCheck::Ready(state)) => {
                        assert!(matches!(state, ReadyState::Ready | ReadyState::Busy(_)));
                    }
                    Poll::Ready(ReadyCheck::Err(err)) => return Err(anyhow!(err)),
                    Poll::Pending => panic!("poll_ready unexpectedly returned Pending"),
                    Poll::Ready(other) => panic!("unexpected ReadyCheck variant: {other:?}"),
                }
                channel
                    .write(&ctx, payload)
                    .await
                    .map_err(|err| anyhow!(err))?;
                channel
                    .shutdown(&ctx, ShutdownDirection::Write)
                    .await
                    .map_err(|err| anyhow!(err))?;
                let mut buffer = vec![0u8; 1024];
                let size = channel
                    .read(&ctx, &mut buffer)
                    .await
                    .map_err(|err| anyhow!(err))?;
                responses.push(buffer[..size].to_vec());
            }

            for (expected, actual) in payloads.iter().zip(responses.iter()) {
                let uppercase: Vec<u8> = expected.iter().map(|b| b.to_ascii_uppercase()).collect();
                assert_eq!(actual, &uppercase);
            }

            drop(connection);

            server_handle
                .await
                .map_err(|err| anyhow!(err))?
                .map_err(|err| anyhow!(err))?;
            Ok(())
        }
    }

    /// 确保 AWS-LC 作为 rustls 的全局加密后端。
    ///
    /// # 设计动机（Why）
    /// - Rustls 0.23 需要调用方显式安装 `CryptoProvider`；否则在首次构建 `ServerConfig`
    ///   时会 panic 并提示“无法自动选择 provider”。
    /// - 为了让所有测试逻辑共享同一初始化，我们在 `Once` 中调用安装逻辑，避免重复注册。
    ///
    /// # 契约说明（What）
    /// - **前置条件**：无；函数可被安全地多次调用。
    /// - **后置条件**：若 AWS-LC 可用，将成为进程级默认 provider；若安装失败则立即 panic，
    ///   该失败意味着二进制缺少编译期特性，属于环境配置错误。
    ///
    /// # 实现策略（How）
    /// - 利用 `Once` 确保只调用 `install_default` 一次；
    /// - 选择 AWS-LC（`aws-lc-rs` feature）作为 provider，保证与项目在 CI 中的配置一致。
    fn ensure_crypto_provider() {
        static INSTALL: Once = Once::new();
        INSTALL.call_once(|| {
            rustls::crypto::aws_lc_rs::default_provider()
                .install_default()
                .expect("AWS-LC provider 注册失败，请检查 rustls 特性开关");
        });
    }

    /// 生成自签名服务端配置，并返回证书字节以供客户端信任。
    ///
    /// # 设计动机（Why）
    /// - 测试环境无法依赖外部分发的证书，因此需动态构造简易 PKI；
    /// - 同时返回证书原始字节，便于客户端 Root Store 校验及后续断言。
    ///
    /// # 契约说明（What）
    /// - **参数**：`common_name` 作为证书 CN 及 SAN，用于 SNI 校验；
    /// - **返回值**：`(Arc<ServerConfig>, Vec<u8>)`，分别为握手配置与证书 DER；
    /// - **前置条件**：仅用于测试场景，不具备生产级安全属性。
    ///
    /// # 实现概要（How）
    /// - 借助 `rcgen` 生成自签名证书与 PKCS#8 私钥；
    /// - 使用 `rustls` 构建 `ServerConfig`，配置为无需客户端证书；
    /// - 返回 `Arc` 封装的配置，便于直接注入热更容器。
    fn generate_server_config(common_name: &str) -> Result<(Arc<rustls::ServerConfig>, Vec<u8>)> {
        use std::convert::TryFrom;

        use rcgen::{CertificateParams, DistinguishedName, DnType, KeyPair};
        use rustls::{
            ServerConfig,
            pki_types::{CertificateDer, PrivateKeyDer},
        };

        ensure_crypto_provider();

        let mut params =
            CertificateParams::new(vec![common_name.to_string()]).context("构造证书参数失败")?;
        let mut dn = DistinguishedName::new();
        dn.push(DnType::CommonName, common_name);
        params.distinguished_name = dn;

        let key_pair = KeyPair::generate().context("生成证书私钥失败")?;
        let certificate = params
            .self_signed(&key_pair)
            .context("签发自签名证书失败")?;
        let cert_der = certificate.der().to_vec();
        let key_der = key_pair.serialize_der();

        let rustls_cert = CertificateDer::from(cert_der.clone()).into_owned();
        let private_key = PrivateKeyDer::try_from(key_der.clone())
            .map_err(|err| anyhow::anyhow!("解析私钥失败: {err}"))?;

        let server_config = ServerConfig::builder()
            .with_no_client_auth()
            .with_single_cert(vec![rustls_cert], private_key)
            .context("构建服务端 TLS 配置失败")?;

        Ok((Arc::new(server_config), cert_der))
    }

    /// 构造仅信任指定证书的客户端配置。
    ///
    /// # 契约（What）
    /// - **参数**：`certificate` 为服务端证书的 DER 编码；
    /// - **返回值**：包含单一根证书的 `ClientConfig`；
    /// - **前置条件**：证书需为自签名或可信链的根节点；
    /// - **后置条件**：生成的配置仅会信任该证书，适合测试差异化握手结果。
    ///
    /// # 实现（How）
    /// - 向 `RootCertStore` 写入证书 DER；
    /// - 通过 `rustls::ClientConfig::builder` 生成配置，并关闭客户端证书认证。
    fn build_client_config(certificate: &[u8]) -> Result<Arc<rustls::ClientConfig>> {
        use rustls::pki_types::CertificateDer;
        use rustls::{ClientConfig, RootCertStore};

        let mut roots = RootCertStore::empty();
        roots
            .add(CertificateDer::from(certificate.to_vec()))
            .context("将证书写入 Root Store 失败")?;

        let config = ClientConfig::builder()
            .with_root_certificates(roots)
            .with_no_client_auth();

        Ok(Arc::new(config))
    }

    /// TLS 证书热更新测试：验证新握手感知最新配置，旧连接保持可用。
    ///
    /// # 测试策略（How）
    /// 1. 使用 `HotReloadingServerConfig` 初始化第一版证书并启动监听；
    /// 2. 建立首个 TLS 连接，校验服务端证书指纹并完成回环收发；
    /// 3. 热替换第二版证书；新连接应观测到新证书，而旧连接继续收发不受影响。
    #[tokio::test(flavor = "multi_thread")]
    async fn tls_handshake_hotreload() -> Result<()> {
        use anyhow::Context;
        use rustls::pki_types::ServerName;
        use tokio_rustls::TlsConnector;

        let (initial_config, initial_cert) =
            generate_server_config("localhost").context("初始化首个证书失败")?;
        let (next_config, next_cert) =
            generate_server_config("localhost").context("初始化第二个证书失败")?;

        let hot_reload = HotReloadingServerConfig::new(initial_config);
        let listener = TcpListener::bind("127.0.0.1:0")
            .await
            .context("监听 TLS 端口失败")?;
        let listen_addr = listener.local_addr().context("读取监听地址失败")?;

        let (first_ready_tx, first_ready_rx) = oneshot::channel();
        let (second_ready_tx, second_ready_rx) = oneshot::channel();
        let server_hot_reload = hot_reload.clone();
        let server_handle = tokio::spawn(async move {
            let hot_reload = server_hot_reload;
            let mut tasks = Vec::new();

            let (stream_one, _) = listener.accept().await.context("接受首个 TLS 连接失败")?;
            tasks.push(tokio::spawn(handle_connection(
                hot_reload.clone(),
                stream_one,
                first_ready_tx,
            )));

            let (stream_two, _) = listener.accept().await.context("接受第二个 TLS 连接失败")?;
            tasks.push(tokio::spawn(handle_connection(
                hot_reload.clone(),
                stream_two,
                second_ready_tx,
            )));

            for task in tasks {
                task.await.context("服务端握手任务异常退出")??;
            }

            Ok::<(), anyhow::Error>(())
        });

        let server_name = ServerName::try_from("localhost").context("解析 ServerName 失败")?;

        let client_one_config = build_client_config(&initial_cert)?;
        let connector_one = TlsConnector::from(client_one_config);
        let tcp_one = TcpStream::connect(listen_addr)
            .await
            .context("建立首个 TCP 连接失败")?;
        let mut tls_one = connector_one
            .connect(server_name.clone(), tcp_one)
            .await
            .context("首个 TLS 握手失败")?;
        first_ready_rx.await.context("首个握手完成信号丢失")?;
        assert_server_cert(&tls_one, &initial_cert, "首个握手应返回初始证书");

        tls_one
            .write_all(b"v1-ping")
            .await
            .context("首个连接写入失败")?;
        tls_one.flush().await.context("首个连接刷新失败")?;
        let mut first_echo = vec![0u8; 7];
        tls_one
            .read_exact(&mut first_echo)
            .await
            .context("首个连接读取失败")?;
        assert_eq!(&first_echo, b"v1-ping");

        hot_reload.replace(next_config);

        let client_two_config = build_client_config(&next_cert)?;
        let connector_two = TlsConnector::from(client_two_config);
        let tcp_two = TcpStream::connect(listen_addr)
            .await
            .context("建立第二个 TCP 连接失败")?;
        let mut tls_two = connector_two
            .connect(server_name.clone(), tcp_two)
            .await
            .context("第二个 TLS 握手失败")?;
        second_ready_rx.await.context("第二个握手完成信号丢失")?;
        assert_server_cert(&tls_two, &next_cert, "热更后握手应返回新证书");

        tls_two
            .write_all(b"v2-ping")
            .await
            .context("第二个连接写入失败")?;
        tls_two.flush().await.context("第二个连接刷新失败")?;
        let mut second_echo = vec![0u8; 7];
        tls_two
            .read_exact(&mut second_echo)
            .await
            .context("第二个连接读取失败")?;
        assert_eq!(&second_echo, b"v2-ping");

        tls_one
            .write_all(b"still-ok")
            .await
            .context("旧连接写入失败")?;
        tls_one.flush().await.context("旧连接刷新失败")?;
        let mut legacy_echo = vec![0u8; 8];
        tls_one
            .read_exact(&mut legacy_echo)
            .await
            .context("旧连接读取失败")?;
        assert_eq!(&legacy_echo, b"still-ok");

        tls_one.shutdown().await.context("关闭旧连接失败")?;
        tls_two.shutdown().await.context("关闭新连接失败")?;

        server_handle.await.context("监听任务 join 失败")??;

        Ok(())
    }

    /// 读取 `TlsStream` 中的服务端证书并断言首张证书与期望值一致。
    fn assert_server_cert(
        stream: &tokio_rustls::client::TlsStream<TcpStream>,
        expected: &[u8],
        msg: &str,
    ) {
        let (_, common) = stream.get_ref();
        let chain = common
            .peer_certificates()
            .expect("握手尚未产生服务端证书链");
        assert_eq!(chain[0].as_ref(), expected, "{}", msg);
    }

    /// 服务端连接处理：负责 TLS 握手并回显客户端数据。
    async fn handle_connection(
        configs: HotReloadingServerConfig,
        stream: TcpStream,
        ready: oneshot::Sender<()>,
    ) -> Result<()> {
        let mut tls_stream = configs
            .accept(stream)
            .await
            .context("服务端 TLS 握手失败")?;
        let _ = ready.send(());

        let mut buffer = vec![0u8; 1024];
        loop {
            let read = tls_stream
                .read(&mut buffer)
                .await
                .context("服务端读取失败")?;
            if read == 0 {
                tls_stream.shutdown().await.context("服务端关闭连接失败")?;
                break;
            }
            tls_stream
                .write_all(&buffer[..read])
                .await
                .context("服务端写入失败")?;
            tls_stream.flush().await.context("服务端刷新失败")?;
        }

        Ok(())
    }

    /// TLS 握手与读写行为验证。
    pub mod tls_handshake {
        use super::{
            Result, TcpListener, TlsAcceptor, TransportSocketAddr, anyhow, build_client_config,
            build_server_config, perform_tls_round, transport_to_std,
        };

        #[tokio::test(flavor = "multi_thread")]
        async fn sni_selection_and_io() -> Result<()> {
            let (server_config, alpha_cert, beta_cert) = build_server_config()?;
            let acceptor = TlsAcceptor::new(server_config);
            let listener = TcpListener::bind(TransportSocketAddr::V4 {
                addr: [127, 0, 0, 1],
                port: 0,
            })
            .await
            .map_err(|err| anyhow!("TLS 服务器绑定失败: {err}"))?;
            let server_addr = transport_to_std(listener.local_addr());

            let alpha_client = build_client_config(&alpha_cert, &[])?;
            let (obs_alpha, resp_alpha) = perform_tls_round(
                &listener,
                &acceptor,
                server_addr,
                "alpha.test",
                alpha_client,
                b"alpha-hello",
                b"alpha-world",
            )
            .await?;
            assert_eq!(obs_alpha.server_name.as_deref(), Some("alpha.test"));
            assert_eq!(obs_alpha.payload, b"alpha-hello");
            assert_eq!(resp_alpha, b"alpha-world");

            let beta_client = build_client_config(&beta_cert, &[])?;
            let (obs_beta, resp_beta) = perform_tls_round(
                &listener,
                &acceptor,
                server_addr,
                "beta.test",
                beta_client,
                b"beta-hello",
                b"beta-world",
            )
            .await?;
            assert_eq!(obs_beta.server_name.as_deref(), Some("beta.test"));
            assert_eq!(obs_beta.payload, b"beta-hello");
            assert_eq!(resp_beta, b"beta-world");

            Ok(())
        }
    }

    /// 验证 ALPN 协商结果是否对上层可见。
    pub mod tls_alpn_route {
        use super::{
            Result, TcpListener, TlsAcceptor, TransportSocketAddr, anyhow, build_client_config,
            build_server_config, perform_tls_round, transport_to_std,
        };

        #[tokio::test(flavor = "multi_thread")]
        async fn negotiated_protocol_exposed() -> Result<()> {
            let (server_config, alpha_cert, _) = build_server_config()?;
            let acceptor = TlsAcceptor::new(server_config);
            let listener = TcpListener::bind(TransportSocketAddr::V4 {
                addr: [127, 0, 0, 1],
                port: 0,
            })
            .await
            .map_err(|err| anyhow!("TLS 服务器绑定失败: {err}"))?;
            let server_addr = transport_to_std(listener.local_addr());

            let alpn_client = build_client_config(&alpha_cert, &["h2", "http/1.1"])?;
            let (observation, _) = perform_tls_round(
                &listener,
                &acceptor,
                server_addr,
                "alpha.test",
                alpn_client,
                b"alpn-req",
                b"alpn-resp",
            )
            .await?;

            assert_eq!(observation.server_name.as_deref(), Some("alpha.test"));
            assert_eq!(observation.alpn.as_deref(), Some(b"h2".as_ref()));
            Ok(())
        }
    }

    /// 针对 UDP 批量 IO 优化路径的集成测试。
    pub mod udp_batch_io {
        use super::{Context, Result, UdpSocket};
        use spark_transport_udp::batch::{self, RecvBatchSlot, SendBatchSlot};

        /// 验证批量收发在多报文场景下的正确性与契约保持。
        ///
        /// # 测试步骤（How）
        /// 1. 客户端一次性发出三条报文，服务端调用 [`batch::recv_from`] 读取。
        /// 2. 检查槽位是否正确填充、来源地址是否与客户端一致、未发生截断。
        /// 3. 服务端构造对应响应，调用 [`batch::send_to`] 批量发回并校验写入长度。
        /// 4. 客户端逐一接收响应，确认报文内容与顺序匹配。
        #[tokio::test(flavor = "multi_thread")]
        async fn round_trip() -> Result<()> {
            let server = UdpSocket::bind("127.0.0.1:0")
                .await
                .context("服务端绑定失败")?;
            let server_addr = server.local_addr().context("获取服务端地址失败")?;

            let client = UdpSocket::bind("127.0.0.1:0")
                .await
                .context("客户端绑定失败")?;
            let client_addr = client.local_addr().context("获取客户端地址失败")?;

            let requests = [
                "batch-one".as_bytes(),
                "batch-two".as_bytes(),
                "batch-three".as_bytes(),
            ];
            for payload in &requests {
                client
                    .send_to(payload, server_addr)
                    .await
                    .context("客户端批量发送请求失败")?;
            }

            let mut recv_buffers: Vec<Vec<u8>> = vec![vec![0u8; 128]; requests.len()];
            let mut recv_slots: Vec<RecvBatchSlot<'_>> = recv_buffers
                .iter_mut()
                .map(|buf| RecvBatchSlot::new(buf.as_mut_slice()))
                .collect();

            let received = batch::recv_from(&server, &mut recv_slots)
                .await
                .context("服务端批量接收失败")?;
            assert_eq!(received, requests.len(), "应读取到全部请求报文");

            for (idx, slot) in recv_slots.iter().take(received).enumerate() {
                assert_eq!(slot.addr(), Some(client_addr));
                assert!(!slot.truncated(), "缓冲不应被截断");
                assert_eq!(slot.payload(), requests[idx]);
            }

            let expected_texts: Vec<String> =
                (0..received).map(|idx| format!("ack-{}", idx)).collect();
            let response_buffers: Vec<Vec<u8>> = expected_texts
                .iter()
                .map(|text| text.as_bytes().to_vec())
                .collect();
            let mut send_slots: Vec<SendBatchSlot<'_>> = response_buffers
                .iter()
                .zip(recv_slots.iter())
                .take(received)
                .map(|(payload, slot)| {
                    SendBatchSlot::new(payload.as_slice(), slot.addr().expect("应存在来源地址"))
                })
                .collect();

            batch::send_to(&server, &mut send_slots)
                .await
                .context("服务端批量发送失败")?;

            for (slot, payload) in send_slots.iter().zip(response_buffers.iter()) {
                assert_eq!(slot.sent(), payload.len());
            }

            for expected in &expected_texts {
                let mut buffer = vec![0u8; 128];
                let (len, addr) = client
                    .recv_from(&mut buffer)
                    .await
                    .context("客户端接收响应失败")?;
                assert_eq!(addr, server_addr);
                let text = std::str::from_utf8(&buffer[..len]).context("响应非 UTF-8")?;
                assert_eq!(text, expected);
            }

            Ok(())
        }
    }
}
<<<<<<< HEAD
=======

>>>>>>> 2910956c
/// RTP 相关契约测试集合。
#[cfg(all(test, feature = "rtp-tests"))]
pub mod rtp {
    use anyhow::Result;

    use spark_codec_rtp::{
        DtmfDecodeError, DtmfEncodeError, DtmfEvent, RTP_HEADER_MIN_LEN, RTP_VERSION, RtpHeader,
        RtpJitterState, RtpPacketBuilder, decode_dtmf, encode_dtmf, parse_rtp, seq_less,
        update_jitter,
    };
    use spark_core::buffer::{BufView, Chunks};

    /// 提供可复用的多分片 `BufView`，用于验证零拷贝解析在非连续缓冲下的行为。
    ///
    /// - **Why**：RTP 报文往往来自底层网络栈的 scatter/gather 缓冲，测试需覆盖多分片场景。
    /// - **How**：持有若干指向原始缓冲的切片指针，每次 `as_chunks` 时复制指针集合构造 `Chunks`。
    struct MultiChunkView<'a> {
        chunks: &'a [&'a [u8]],
        total_len: usize,
    }

    impl<'a> MultiChunkView<'a> {
        fn new(chunks: &'a [&'a [u8]]) -> Self {
            let total_len = chunks.iter().map(|chunk| chunk.len()).sum();
            Self { chunks, total_len }
        }
    }

    impl BufView for MultiChunkView<'_> {
        fn as_chunks(&self) -> Chunks<'_> {
            let slices: Vec<&[u8]> = self.chunks.to_vec();
            Chunks::from_vec(slices)
        }

        fn len(&self) -> usize {
            self.total_len
        }
    }

    /// RTP 头解析相关测试。
    pub mod header_parse {
        use super::*;
        use core::ptr;

        /// 解析带有 CSRC、扩展与 padding 的 RTP 报文，并验证零拷贝窗口。
        #[test]
        fn csrc_extension_padding_roundtrip() -> Result<()> {
            let mut header = RtpHeader::default();
            header.marker = true;
            header.payload_type = 96;
            header.sequence_number = 0xfffe;
            header.timestamp = 0x1122_3344;
            header.ssrc = 0x5566_7788;
            header.extension = true;
            header.padding = true;
            header
                .set_csrcs(&[0x0102_0304, 0x0506_0708])
                .expect("CSRC 设置失败");

            let payload: &[u8] = b"media-payload-demo";
            let extension_bytes = [0xAA, 0xBB, 0xCC, 0xDD, 0x11, 0x22, 0x33, 0x44];

            let builder = RtpPacketBuilder::new(header.clone())
                .payload_view(&payload)
                .extension_bytes(0x1001, &extension_bytes)
                .expect("扩展配置失败")
                .padding(4);

            let mut packet_bytes = vec![0u8; RTP_HEADER_MIN_LEN + 64];
            let used = builder
                .encode_into(&mut packet_bytes)
                .expect("RTP 编码失败");
            packet_bytes.truncate(used);

            // 刻意拆分为多分片，覆盖零拷贝解析。
            let chunk_a = &packet_bytes[..5];
            let chunk_b = &packet_bytes[5..20];
            let chunk_c = &packet_bytes[20..];
            let chunks: [&[u8]; 3] = [chunk_a, chunk_b, chunk_c];
            let view = MultiChunkView::new(&chunks);

            let packet = parse_rtp(&view).expect("RTP 解析失败");

            let parsed = packet.header();
            assert_eq!(parsed.version, RTP_VERSION);
            assert!(parsed.marker);
            assert_eq!(parsed.payload_type, 96);
            assert_eq!(parsed.sequence_number, 0xfffe);
            assert_eq!(parsed.timestamp, 0x1122_3344);
            assert_eq!(parsed.ssrc, 0x5566_7788);
            assert_eq!(parsed.csrcs(), &[0x0102_0304, 0x0506_0708]);

            let extension = packet.extension().expect("解析结果缺少 header 扩展视图");
            assert_eq!(extension.profile, 0x1001);
            let ext_data: Vec<u8> =
                extension
                    .data
                    .as_chunks()
                    .fold(Vec::new(), |mut acc, chunk| {
                        acc.extend_from_slice(chunk);
                        acc
                    });
            assert_eq!(ext_data, extension_bytes);

            let payload_section = packet.payload();
            assert_eq!(payload_section.len(), payload.len());
            let payload_chunks: Vec<&[u8]> = payload_section.as_chunks().collect();
            assert_eq!(payload_chunks.len(), 1, "payload 预计为单片");

            let payload_start = packet_bytes.len() - packet.padding_len() as usize - payload.len();
            let payload_slice = &packet_bytes[payload_start..payload_start + payload.len()];
            assert!(ptr::eq(payload_chunks[0].as_ptr(), payload_slice.as_ptr()));
            assert_eq!(payload_chunks[0], payload);

            assert_eq!(packet.padding_len(), 4);

            Ok(())
        }

        /// 当 header 与 builder 配置不一致时应返回错误，避免输出非法报文。
        #[test]
        fn builder_rejects_mismatched_flags() {
            let mut header = RtpHeader::default();
            header.padding = false;
            let builder = RtpPacketBuilder::new(header).padding(4);
            let mut buffer = vec![0u8; 64];
            let err = builder
                .encode_into(&mut buffer)
                .expect_err("padding 契约应触发错误");
            assert!(matches!(
                err,
                spark_codec_rtp::RtpEncodeError::HeaderMismatch(_)
            ));
        }
    }

    /// 序列号回绕比较测试。
    pub mod seq_wrap_around {
        use super::*;

        /// 验证常规递增场景与回绕场景的比较结果。
        #[test]
        fn ordering_rules() {
            assert!(seq_less(10, 11));
            assert!(!seq_less(11, 11));
            assert!(seq_less(0xFFFE, 0xFFFF));
            assert!(seq_less(0xFFFF, 0));
            assert!(!seq_less(0, 0x8000));
            assert!(!seq_less(0x8000, 0));
        }
    }

    /// DTMF（RFC 4733）事件编解码测试集合。
    pub mod dtmf {
        use super::*;

        /// 验证单个事件的编码后再解码能够完整还原字段。
        #[test]
        fn rfc4733_roundtrip() {
            const PT: u8 = 101;
            let event = DtmfEvent::new(5, true, 23, 960);

            let mut buffer = [0u8; 4];
            let written = encode_dtmf(PT, &event, &mut buffer).expect("encode must succeed");
            assert_eq!(written, 4);
            assert_eq!(buffer, [5, 0x40 | 23, 0x03, 0xC0]);

            let decoded = decode_dtmf(PT, &buffer).expect("decode must succeed");
            assert_eq!(decoded, event);
        }

        /// 当保留位被置位时必须拒绝解析，避免吞下不兼容格式。
        #[test]
        fn rfc4733_reject_reserved_bit() {
            const PT: u8 = 101;
            let payload = [1u8, 0x80, 0, 10];
            let err = decode_dtmf(PT, &payload).expect_err("reserved bit must trigger error");
            assert!(matches!(err, DtmfDecodeError::ReservedBitSet));
        }

        /// 当 payload 对齐或音量字段违规时应返回对应的编码/解码错误。
        #[test]
        fn rfc4733_contract_errors() {
            const PT: u8 = 101;

            let misaligned = [1u8, 0, 0];
            let err = decode_dtmf(PT, &misaligned).expect_err("len=3 must fail");
            assert!(matches!(
                err,
                DtmfDecodeError::PayloadTooShort | DtmfDecodeError::MisalignedPayload
            ));

            let mut buffer = [0u8; 3];
            let event = DtmfEvent::new(1, false, 10, 80);
            let encode_err = encode_dtmf(PT, &event, &mut buffer).expect_err("buffer=3 must fail");
            assert!(matches!(encode_err, DtmfEncodeError::BufferTooSmall));

            let mut buffer = [0u8; 4];
            let loud_event = DtmfEvent::new(1, false, 80, 80);
            let encode_err =
                encode_dtmf(PT, &loud_event, &mut buffer).expect_err("volume>63 must fail");
            assert!(matches!(encode_err, DtmfEncodeError::VolumeOutOfRange(80)));
        }
    }
}

/// RTCP 编解码契约测试集合。
#[cfg(all(test, feature = "transport-tests"))]
pub mod rtcp;<|MERGE_RESOLUTION|>--- conflicted
+++ resolved
@@ -1001,10 +1001,7 @@
         }
     }
 }
-<<<<<<< HEAD
-=======
-
->>>>>>> 2910956c
+
 /// RTP 相关契约测试集合。
 #[cfg(all(test, feature = "rtp-tests"))]
 pub mod rtp {
