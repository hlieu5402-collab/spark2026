#![doc = r#"
# spark-impl-tck

## 章节定位（Why）
- **目标**：为传输实现提供最小可运行的 TCK（Transport Compatibility Kit），确保每个传输模块在引入真实逻辑后立即被回归验证覆盖。
- **当前阶段**：聚焦 UDP 通道的首发路径，包括基础收发与 SIP `rport` 行为验证。

## 结构概览（How）
- `transport` 模块收纳各项传输相关测试：`udp_smoke`/`udp_rport_return` 覆盖 UDP，`tls_handshake`/`tls_alpn_route`
  验证 TLS 握手、SNI 选证与 ALPN 透出。
- 每个测试均使用 Tokio 多线程运行时，模拟客户端与服务器之间的报文交互。
"#]

pub(crate) mod placeholder {}

#[cfg(test)]
mod transport {
    use spark_core::{contract::CallContext, transport::TransportSocketAddr};
    use spark_transport_tcp::{ShutdownDirection, TcpChannel, TcpListener, TcpSocketConfig};
    use std::{net::SocketAddr, time::Duration};
    use tokio::time::sleep;

    /// 验证 TCP 通道在优雅关闭时遵循“FIN→等待 EOF→释放”的顺序，并正确应用 `linger` 配置。
    ///
    /// # 教案级注释
    ///
    /// ## 意图（Why）
    /// - 确保 `TcpChannel::close_graceful` 能在调用 `shutdown(Write)` 后等待对端发送 FIN，
    ///   与契约文档一致；
    /// - 校验 `TcpSocketConfig::with_linger(Some(..))` 在建连阶段确实生效，避免在生产
    ///   环境中因配置缺失导致 RST 行为不确定。
    ///
    /// ## 体系位置（Architecture）
    /// - 测试位于实现 TCK 的 crate 中，模拟“客户端主动关闭、服务端稍后响应 FIN”场景，
    ///   作为传输层的守门测试；
    /// - 运行时依赖 Tokio 多线程执行器，以贴近真实部署环境。
    ///
    /// ## 核心逻辑（How）
    /// - 启动监听器并接受连接；
    /// - 客户端使用自定义 `linger` 建立连接并调用 `close_graceful`；
    /// - 服务端在读取到 EOF 后延迟一段时间再关闭写半部，
    ///   断言客户端在此期间保持挂起；
    /// - 最终断言 `close_graceful` 成功完成且 `linger` 读取结果与配置一致。
    ///
    /// ## 契约（What）
    /// - **前置条件**：测试环境允许绑定环回地址并启动 Tokio 运行时；
    /// - **后置条件**：若任何步骤违反契约，测试将 panic，从而阻止回归通过。
    ///
    /// ## 注意事项（Trade-offs）
    /// - `sleep(150ms)` 模拟服务端清理资源的耗时，实测中可根据环境调整；
    /// - `SO_LINGER` 在 Linux 上以秒为单位，此处选择 1 秒避免取整误差。
    #[tokio::test(flavor = "multi_thread")]
    async fn tcp_graceful_half_close() {
        let bind_addr: SocketAddr = "127.0.0.1:0".parse().expect("invalid bind addr");
        let listener = TcpListener::bind(TransportSocketAddr::from(bind_addr))
            .await
            .expect("bind listener");
        let local_addr = listener.local_addr();

        let server_ctx = CallContext::builder().build();
        let server_task_ctx = server_ctx.clone();

        let server_task = tokio::spawn(async move {
            let (server_channel, _) = listener
                .accept(&server_task_ctx)
                .await
                .expect("accept connection");
            let mut sink = [0u8; 1];
            let bytes = server_channel
                .read(&server_task_ctx, &mut sink)
                .await
                .expect("read client FIN");
            assert_eq!(bytes, 0, "server must observe client FIN");
            sleep(Duration::from_millis(150)).await;
            server_channel
                .shutdown(&server_task_ctx, ShutdownDirection::Write)
                .await
                .expect("shutdown write half");
        });

        let client_ctx = CallContext::builder().build();
        let client_config = TcpSocketConfig::new().with_linger(Some(Duration::from_secs(1)));
        let client_channel =
            TcpChannel::connect_with_config(&client_ctx, local_addr, client_config.clone())
                .await
                .expect("connect client");

        assert_eq!(
            client_channel.linger().await.expect("query linger option"),
            Some(Duration::from_secs(1))
        );
        assert_eq!(
            client_channel.config().linger(),
            client_config.linger(),
            "config cache should match applied linger",
        );

        let close_ctx = client_ctx.clone();
        let closing_channel = client_channel.clone();
        let close_task =
            tokio::spawn(async move { closing_channel.close_graceful(&close_ctx).await });

        sleep(Duration::from_millis(50)).await;
        assert!(
            !close_task.is_finished(),
            "close_graceful must wait for peer EOF",
        );

        server_task.await.expect("server task join");

        close_task
            .await
            .expect("close task join")
            .expect("close graceful result");

        drop(client_channel);
/// 传输相关测试集合。
#[cfg(test)]
pub mod transport {
    use std::{
        net::SocketAddr,
        str,
        sync::{Arc, Once},
    };

    use anyhow::{Context, Result};
    use tokio::{
        io::{AsyncReadExt, AsyncWriteExt},
        net::{TcpListener, TcpStream, UdpSocket},
        sync::oneshot,
    };

    use spark_core::transport::TransportSocketAddr;
    use spark_transport_tls::HotReloadingServerConfig;
    use std::{net::SocketAddr, str, sync::Arc};

    use anyhow::{Context, Result, anyhow};
    use rcgen::generate_simple_self_signed;
    use tokio::{
        io::{AsyncReadExt, AsyncWriteExt},
        net::{TcpStream as TokioTcpStream, UdpSocket},
    };
    use tokio_rustls::TlsConnector;

    use spark_core::{contract::CallContext, transport::TransportSocketAddr};
    use spark_transport_tcp::TcpListener;
    use spark_transport_tls::TlsAcceptor;
    use spark_transport_udp::{SipViaRportDisposition, UdpEndpoint};

    use rustls::crypto::aws_lc_rs::sign::any_supported_type;
    use rustls::{
        RootCertStore,
        client::ClientConfig,
        pki_types::{CertificateDer, PrivateKeyDer, ServerName},
        server::{ResolvesServerCertUsingSni, ServerConfig},
        sign::CertifiedKey,
    };

    /// 将 `TransportSocketAddr` 转换为标准库 `SocketAddr`，以便测试客户端套接字使用。
    fn transport_to_std(addr: TransportSocketAddr) -> SocketAddr {
        match addr {
            TransportSocketAddr::V4 { addr, port } => SocketAddr::from((addr, port)),
            TransportSocketAddr::V6 { addr, port } => {
                SocketAddr::new(std::net::IpAddr::V6(std::net::Ipv6Addr::from(addr)), port)
            }
            _ => panic!("测试暂不支持额外的 TransportSocketAddr 变体"),
        }
    }

    /// TLS 服务器端观察到的握手与收发信息。
    #[derive(Debug, Default)]
    struct ServerObservation {
        payload: Vec<u8>,
        server_name: Option<String>,
        alpn: Option<Vec<u8>>,
    }

    fn generate_certified_key(host: &str) -> Result<(CertifiedKey, CertificateDer<'static>)> {
        let cert = generate_simple_self_signed([host.to_string()]).context("生成自签名证书失败")?;
        let cert_der =
            CertificateDer::from(cert.serialize_der().context("序列化证书 DER 失败")?).into_owned();
        let key_der = PrivateKeyDer::try_from(cert.serialize_private_key_der().as_slice())
            .map_err(|_| anyhow::anyhow!("私钥格式不受支持"))?
            .clone_key();
        let signing_key = any_supported_type(&key_der).context("构造签名密钥失败")?;
        let certified = CertifiedKey::new(vec![cert_der.clone()], signing_key);
        Ok((certified, cert_der))
    }

    fn build_server_config() -> Result<(
        Arc<ServerConfig>,
        CertificateDer<'static>,
        CertificateDer<'static>,
    )> {
        let (alpha_key, alpha_cert) = generate_certified_key("alpha.test")?;
        let (beta_key, beta_cert) = generate_certified_key("beta.test")?;
        let mut resolver = ResolvesServerCertUsingSni::new();
        resolver
            .add("alpha.test", alpha_key)
            .context("注册 alpha.test 证书失败")?;
        resolver
            .add("beta.test", beta_key)
            .context("注册 beta.test 证书失败")?;
        let mut config = ServerConfig::builder()
            .with_no_client_auth()
            .with_cert_resolver(Arc::new(resolver));
        config.alpn_protocols = vec![b"h3".to_vec(), b"h2".to_vec(), b"http/1.1".to_vec()];
        Ok((Arc::new(config), alpha_cert, beta_cert))
    }

    fn build_client_config(
        cert: &CertificateDer<'static>,
        protocols: &[&str],
    ) -> Result<Arc<ClientConfig>> {
        let mut roots = RootCertStore::empty();
        roots
            .add(cert.clone())
            .context("将自签名证书加入 RootCertStore 失败")?;
        let mut config = ClientConfig::builder()
            .with_root_certificates(roots)
            .with_no_client_auth();
        config.alpn_protocols = protocols.iter().map(|p| p.as_bytes().to_vec()).collect();
        Ok(Arc::new(config))
    }

    async fn perform_tls_round(
        listener: &TcpListener,
        acceptor: &TlsAcceptor,
        server_addr: SocketAddr,
        host: &str,
        client_config: Arc<ClientConfig>,
        request: &[u8],
        response: &[u8],
    ) -> Result<(ServerObservation, Vec<u8>)> {
        let server_future = async {
            let ctx = CallContext::builder().build();
            let (tcp, _) = listener
                .accept(&ctx)
                .await
                .map_err(|err| anyhow!("TLS 服务器接受连接失败: {err}"))?;
            let tls = acceptor
                .accept(&ctx, tcp)
                .await
                .map_err(|err| anyhow!("TLS 握手失败: {err}"))?;
            let mut buffer = vec![0u8; 512];
            let received = tls
                .read(&ctx, &mut buffer)
                .await
                .map_err(|err| anyhow!("TLS 服务端读取失败: {err}"))?;
            let mut observation = ServerObservation::default();
            observation.payload.extend_from_slice(&buffer[..received]);
            observation.server_name = tls.server_name().map(|name| name.to_string());
            observation.alpn = tls.alpn_protocol().map(|proto| proto.to_vec());
            tls.write(&ctx, response)
                .await
                .map_err(|err| anyhow!("TLS 服务端写入失败: {err}"))?;
            Ok::<_, anyhow::Error>(observation)
        };

        let client_future = async {
            let stream = TokioTcpStream::connect(server_addr)
                .await
                .context("客户端连接 TLS 服务器失败")?;
            let connector = TlsConnector::from(client_config);
            let name = ServerName::try_from(host.to_string()).context("无效的 SNI 主机名")?;
            let mut tls_stream = connector
                .connect(name, stream)
                .await
                .context("客户端 TLS 握手失败")?;
            tls_stream
                .write_all(request)
                .await
                .context("客户端写入请求失败")?;
            let mut buf = vec![0u8; 512];
            let read = tls_stream
                .read(&mut buf)
                .await
                .context("客户端读取响应失败")?;
            Ok::<_, anyhow::Error>(buf[..read].to_vec())
        };

        let (server_result, client_result) = tokio::join!(server_future, client_future);
        Ok((server_result?, client_result?))
    }

    /// UDP 基线能力测试集合。
    pub mod udp_smoke {
        use super::{
            Context, Result, TransportSocketAddr, UdpEndpoint, UdpSocket, transport_to_std,
        };

        /// UDP 烟囱测试：验证绑定、收包、回包等最小链路是否可用。
        ///
        /// # 测试逻辑（How）
        /// 1. 绑定服务端 `UdpEndpoint` 到 `127.0.0.1:0`，并获取实际监听地址。
        /// 2. 客户端发送 `ping` 报文，服务端读取并校验源地址。
        /// 3. 使用 `UdpReturnRoute` 将 `pong` 报文回发客户端，确认响应可达。
        #[tokio::test(flavor = "multi_thread")]
        async fn bind_send_recv() -> Result<()> {
            let endpoint = UdpEndpoint::bind(TransportSocketAddr::V4 {
                addr: [127, 0, 0, 1],
                port: 0,
            })
            .await?;
            let server_addr = transport_to_std(endpoint.local_addr()?);

            let client = UdpSocket::bind("127.0.0.1:0").await?;
            let client_addr = client.local_addr()?;
            let payload = b"ping";

            client
                .send_to(payload, server_addr)
                .await
                .context("客户端发送 ping 失败")?;

            let mut buffer = vec![0u8; 1024];
            let incoming = endpoint
                .recv_from(&mut buffer)
                .await
                .context("服务端接收 ping 失败")?;

            assert_eq!(&buffer[..incoming.len()], payload);
            assert_eq!(incoming.peer().port(), client_addr.port());

            let route = incoming.return_route().clone();
            let response = b"pong";
            endpoint
                .send_to(response, &route)
                .await
                .context("服务端发送 pong 失败")?;

            let mut recv_buffer = vec![0u8; 1024];
            let (received, addr) = client
                .recv_from(&mut recv_buffer)
                .await
                .context("客户端接收 pong 失败")?;

            assert_eq!(addr, server_addr);
            assert_eq!(&recv_buffer[..received], response);
            assert_eq!(route.target().port(), client_addr.port());

            Ok(())
        }
    }

    /// 验证 `rport` 在响应中被正确回写，确保 NAT 场景可达。
    ///
    /// # 测试逻辑
    /// 1. 构造包含 `Via` 头且携带 `;rport` 参数的 SIP 请求。
    /// 2. 服务端解析后回发响应，`send_to` 应在 `Via` 头中补写客户端实际端口。
    /// 3. 客户端收到响应后，校验 `;rport=<port>` 是否存在。
    #[tokio::test(flavor = "multi_thread")]
    async fn udp_rport_return() -> Result<()> {
        let endpoint = UdpEndpoint::bind(TransportSocketAddr::V4 {
            addr: [127, 0, 0, 1],
            port: 0,
        })
        .await?;
        let server_addr = transport_to_std(endpoint.local_addr()?);

        let client = UdpSocket::bind("127.0.0.1:0").await?;
        let client_addr = client.local_addr()?;

        let request = "REGISTER sip:spark.invalid SIP/2.0\r\nVia: SIP/2.0/UDP client.invalid;branch=z9hG4bK-1;rport\r\n\r\n";
        client
            .send_to(request.as_bytes(), server_addr)
            .await
            .context("客户端发送 SIP 请求失败")?;

        let mut buffer = vec![0u8; 1024];
        let incoming = endpoint
            .recv_from(&mut buffer)
            .await
            .context("服务端接收 SIP 请求失败")?;

        assert_eq!(
            incoming.return_route().sip_rport(),
            SipViaRportDisposition::Requested
        );

        let route = incoming.return_route().clone();
        let response =
            "SIP/2.0 200 OK\r\nVia: SIP/2.0/UDP client.invalid;branch=z9hG4bK-1;rport\r\n\r\n";
        endpoint
            .send_to(response.as_bytes(), &route)
            .await
            .context("服务端发送 SIP 响应失败")?;

        let mut recv_buffer = vec![0u8; 1024];
        let (received, _) = client
            .recv_from(&mut recv_buffer)
            .await
            .context("客户端接收 SIP 响应失败")?;

        let text = str::from_utf8(&recv_buffer[..received])?;
        let expected_marker = format!(";rport={}", client_addr.port());
        assert!(
            text.contains(&expected_marker),
            "响应缺少正确的 rport，期望片段：{}，实际：{}",
            expected_marker,
            text
        );

        Ok(())
    }
<<<<<<< HEAD

    /// QUIC 多路复用流读写回环测试，验证流 → Channel 映射与背压信号。
    pub mod quic_multiplex {
        use super::{Result, TransportSocketAddr};
        use anyhow::anyhow;
        use quinn::{ClientConfig, ServerConfig};
        use rcgen::generate_simple_self_signed;
        use rustls::RootCertStore;
        use rustls_pki_types::{CertificateDer, PrivateKeyDer};
        use spark_core::{
            context::ExecutionContext,
            contract::CallContext,
            error::CoreError,
            status::ready::{ReadyCheck, ReadyState},
        };
        use spark_transport_quic::{QuicEndpoint, ShutdownDirection};
        use std::{sync::Arc, task::Poll};

        fn build_tls_configs() -> Result<(ServerConfig, ClientConfig)> {
            let cert = generate_simple_self_signed(vec!["localhost".into()])?;
            let cert_der_raw = cert.serialize_der()?;
            let key_der_raw = cert.serialize_private_key_der();

            let cert_der = CertificateDer::from_slice(&cert_der_raw).into_owned();
            let mut roots = RootCertStore::empty();
            roots.add(cert_der.clone())?;

            let client_config = ClientConfig::with_root_certificates(Arc::new(roots))
                .map_err(|err| anyhow!(err))?;

            let key = PrivateKeyDer::try_from(key_der_raw.as_slice())
                .map_err(|err| anyhow!(err))?
                .clone_key();

            let server_config = ServerConfig::with_single_cert(vec![cert_der.clone()], key)
                .map_err(|err| anyhow!(err))?;

            Ok((server_config, client_config))
        }

        #[tokio::test(flavor = "multi_thread")]
        async fn bidirectional_streams() -> Result<()> {
            let (server_cfg, client_cfg) = build_tls_configs()?;

            let server_endpoint = QuicEndpoint::bind_server(
                TransportSocketAddr::V4 {
                    addr: [127, 0, 0, 1],
                    port: 0,
                },
                server_cfg,
                Some(client_cfg.clone()),
            )
            .await
            .map_err(|err| anyhow!(err))?;
            let server_addr = server_endpoint.local_addr();

            let client_endpoint = QuicEndpoint::bind_client(
                TransportSocketAddr::V4 {
                    addr: [127, 0, 0, 1],
                    port: 0,
                },
                client_cfg,
            )
            .await
            .map_err(|err| anyhow!(err))?;

            let server_handle = tokio::spawn({
                let server = server_endpoint.clone();
                async move {
                    let connection = server.accept().await?;
                    while let Some(channel) = connection.accept_bi().await? {
                        let ctx = CallContext::builder().build();
                        let mut buffer = vec![0u8; 1024];
                        let size = channel.read(&ctx, &mut buffer).await?;
                        let mut response = buffer[..size].to_vec();
                        response
                            .iter_mut()
                            .for_each(|byte| *byte = byte.to_ascii_uppercase());
                        channel.write(&ctx, &response).await?;
                        channel.shutdown(&ctx, ShutdownDirection::Write).await?;
                    }
                    Ok::<(), CoreError>(())
                }
            });

            let connection = client_endpoint
                .connect(server_addr, "localhost")
                .await
                .map_err(|err| anyhow!(err))?;
            let payloads = vec![b"alpha".as_ref(), b"bravo".as_ref(), b"charlie".as_ref()];
            let mut responses = Vec::with_capacity(payloads.len());
            for payload in &payloads {
                let ctx = CallContext::builder().build();
                let exec_ctx = ExecutionContext::from(&ctx);
                let channel = connection.open_bi().await.map_err(|err| anyhow!(err))?;
                match channel.poll_ready(&exec_ctx) {
                    Poll::Ready(ReadyCheck::Ready(state)) => {
                        assert!(matches!(state, ReadyState::Ready | ReadyState::Busy(_)));
                    }
                    Poll::Ready(ReadyCheck::Err(err)) => return Err(anyhow!(err)),
                    Poll::Pending => panic!("poll_ready unexpectedly returned Pending"),
                    Poll::Ready(other) => panic!("unexpected ReadyCheck variant: {other:?}"),
                }
                channel
                    .write(&ctx, payload)
                    .await
                    .map_err(|err| anyhow!(err))?;
                channel
                    .shutdown(&ctx, ShutdownDirection::Write)
                    .await
                    .map_err(|err| anyhow!(err))?;
                let mut buffer = vec![0u8; 1024];
                let size = channel
                    .read(&ctx, &mut buffer)
                    .await
                    .map_err(|err| anyhow!(err))?;
                responses.push(buffer[..size].to_vec());
            }

            for (expected, actual) in payloads.iter().zip(responses.iter()) {
                let uppercase: Vec<u8> = expected.iter().map(|b| b.to_ascii_uppercase()).collect();
                assert_eq!(actual, &uppercase);
            }

            drop(connection);

            server_handle
                .await
                .map_err(|err| anyhow!(err))?
                .map_err(|err| anyhow!(err))?;
    /// 确保 AWS-LC 作为 rustls 的全局加密后端。
    ///
    /// # 设计动机（Why）
    /// - Rustls 0.23 需要调用方显式安装 `CryptoProvider`；否则在首次构建 `ServerConfig`
    ///   时会 panic 并提示“无法自动选择 provider”。
    /// - 为了让所有测试逻辑共享同一初始化，我们在 `Once` 中调用安装逻辑，避免重复注册。
    ///
    /// # 契约说明（What）
    /// - **前置条件**：无；函数可被安全地多次调用。
    /// - **后置条件**：若 AWS-LC 可用，将成为进程级默认 provider；若安装失败则立即 panic，
    ///   该失败意味着二进制缺少编译期特性，属于环境配置错误。
    ///
    /// # 实现策略（How）
    /// - 利用 `Once` 确保只调用 `install_default` 一次；
    /// - 选择 AWS-LC（`aws-lc-rs` feature）作为 provider，保证与项目在 CI 中的配置一致。
    fn ensure_crypto_provider() {
        static INSTALL: Once = Once::new();
        INSTALL.call_once(|| {
            rustls::crypto::aws_lc_rs::default_provider()
                .install_default()
                .expect("AWS-LC provider 注册失败，请检查 rustls 特性开关");
        });
    }

    /// 生成自签名服务端配置，并返回证书字节以供客户端信任。
    ///
    /// # 设计动机（Why）
    /// - 测试环境无法依赖外部分发的证书，因此需动态构造简易 PKI；
    /// - 同时返回证书原始字节，便于客户端 Root Store 校验及后续断言。
    ///
    /// # 契约说明（What）
    /// - **参数**：`common_name` 作为证书 CN 及 SAN，用于 SNI 校验；
    /// - **返回值**：`(Arc<ServerConfig>, Vec<u8>)`，分别为握手配置与证书 DER；
    /// - **前置条件**：仅用于测试场景，不具备生产级安全属性。
    ///
    /// # 实现概要（How）
    /// - 借助 `rcgen` 生成自签名证书与 PKCS#8 私钥；
    /// - 使用 `rustls` 构建 `ServerConfig`，配置为无需客户端证书；
    /// - 返回 `Arc` 封装的配置，便于直接注入热更容器。
    fn generate_server_config(common_name: &str) -> Result<(Arc<rustls::ServerConfig>, Vec<u8>)> {
        use std::convert::TryFrom;

        use rcgen::{CertificateParams, DistinguishedName, DnType, KeyPair};
        use rustls::{
            ServerConfig,
            pki_types::{CertificateDer, PrivateKeyDer},
        };

        ensure_crypto_provider();

        let mut params =
            CertificateParams::new(vec![common_name.to_string()]).context("构造证书参数失败")?;
        let mut dn = DistinguishedName::new();
        dn.push(DnType::CommonName, common_name);
        params.distinguished_name = dn;

        let key_pair = KeyPair::generate().context("生成证书私钥失败")?;
        let certificate = params
            .self_signed(&key_pair)
            .context("签发自签名证书失败")?;
        let cert_der = certificate.der().to_vec();
        let key_der = key_pair.serialize_der();

        let rustls_cert = CertificateDer::from(cert_der.clone()).into_owned();
        let private_key = PrivateKeyDer::try_from(key_der.clone())
            .map_err(|err| anyhow::anyhow!("解析私钥失败: {err}"))?;

        let server_config = ServerConfig::builder()
            .with_no_client_auth()
            .with_single_cert(vec![rustls_cert], private_key)
            .context("构建服务端 TLS 配置失败")?;

        Ok((Arc::new(server_config), cert_der))
    }

    /// 构造仅信任指定证书的客户端配置。
    ///
    /// # 契约（What）
    /// - **参数**：`certificate` 为服务端证书的 DER 编码；
    /// - **返回值**：包含单一根证书的 `ClientConfig`；
    /// - **前置条件**：证书需为自签名或可信链的根节点；
    /// - **后置条件**：生成的配置仅会信任该证书，适合测试差异化握手结果。
    ///
    /// # 实现（How）
    /// - 向 `RootCertStore` 写入证书 DER；
    /// - 通过 `rustls::ClientConfig::builder` 生成配置，并关闭客户端证书认证。
    fn build_client_config(certificate: &[u8]) -> Result<Arc<rustls::ClientConfig>> {
        use rustls::pki_types::CertificateDer;
        use rustls::{ClientConfig, RootCertStore};

        let mut roots = RootCertStore::empty();
        roots
            .add(CertificateDer::from(certificate.to_vec()))
            .context("将证书写入 Root Store 失败")?;

        let config = ClientConfig::builder()
            .with_root_certificates(roots)
            .with_no_client_auth();

        Ok(Arc::new(config))
    }

    /// TLS 证书热更新测试：验证新握手感知最新配置，旧连接保持可用。
    ///
    /// # 测试策略（How）
    /// 1. 使用 `HotReloadingServerConfig` 初始化第一版证书并启动监听；
    /// 2. 建立首个 TLS 连接，校验服务端证书指纹并完成回环收发；
    /// 3. 热替换第二版证书；新连接应观测到新证书，而旧连接继续收发不受影响。
    #[tokio::test(flavor = "multi_thread")]
    async fn tls_handshake_hotreload() -> Result<()> {
        use anyhow::Context;
        use rustls::pki_types::ServerName;
        use tokio_rustls::TlsConnector;

        let (initial_config, initial_cert) =
            generate_server_config("localhost").context("初始化首个证书失败")?;
        let (next_config, next_cert) =
            generate_server_config("localhost").context("初始化第二个证书失败")?;

        let hot_reload = HotReloadingServerConfig::new(initial_config);
        let listener = TcpListener::bind("127.0.0.1:0")
            .await
            .context("监听 TLS 端口失败")?;
        let listen_addr = listener.local_addr().context("读取监听地址失败")?;

        let (first_ready_tx, first_ready_rx) = oneshot::channel();
        let (second_ready_tx, second_ready_rx) = oneshot::channel();
        let server_hot_reload = hot_reload.clone();
        let server_handle = tokio::spawn(async move {
            let hot_reload = server_hot_reload;
            let mut tasks = Vec::new();

            let (stream_one, _) = listener.accept().await.context("接受首个 TLS 连接失败")?;
            tasks.push(tokio::spawn(handle_connection(
                hot_reload.clone(),
                stream_one,
                first_ready_tx,
            )));

            let (stream_two, _) = listener.accept().await.context("接受第二个 TLS 连接失败")?;
            tasks.push(tokio::spawn(handle_connection(
                hot_reload.clone(),
                stream_two,
                second_ready_tx,
            )));

            for task in tasks {
                task.await.context("服务端握手任务异常退出")??;
            }

            Ok::<(), anyhow::Error>(())
        });

        let server_name = ServerName::try_from("localhost").context("解析 ServerName 失败")?;

        let client_one_config = build_client_config(&initial_cert)?;
        let connector_one = TlsConnector::from(client_one_config);
        let tcp_one = TcpStream::connect(listen_addr)
            .await
            .context("建立首个 TCP 连接失败")?;
        let mut tls_one = connector_one
            .connect(server_name.clone(), tcp_one)
            .await
            .context("首个 TLS 握手失败")?;
        first_ready_rx.await.context("首个握手完成信号丢失")?;
        assert_server_cert(&tls_one, &initial_cert, "首个握手应返回初始证书");

        tls_one
            .write_all(b"v1-ping")
            .await
            .context("首个连接写入失败")?;
        tls_one.flush().await.context("首个连接刷新失败")?;
        let mut first_echo = vec![0u8; 7];
        tls_one
            .read_exact(&mut first_echo)
            .await
            .context("首个连接读取失败")?;
        assert_eq!(&first_echo, b"v1-ping");

        hot_reload.replace(next_config);

        let client_two_config = build_client_config(&next_cert)?;
        let connector_two = TlsConnector::from(client_two_config);
        let tcp_two = TcpStream::connect(listen_addr)
            .await
            .context("建立第二个 TCP 连接失败")?;
        let mut tls_two = connector_two
            .connect(server_name.clone(), tcp_two)
            .await
            .context("第二个 TLS 握手失败")?;
        second_ready_rx.await.context("第二个握手完成信号丢失")?;
        assert_server_cert(&tls_two, &next_cert, "热更后握手应返回新证书");

        tls_two
            .write_all(b"v2-ping")
            .await
            .context("第二个连接写入失败")?;
        tls_two.flush().await.context("第二个连接刷新失败")?;
        let mut second_echo = vec![0u8; 7];
        tls_two
            .read_exact(&mut second_echo)
            .await
            .context("第二个连接读取失败")?;
        assert_eq!(&second_echo, b"v2-ping");

        tls_one
            .write_all(b"still-ok")
            .await
            .context("旧连接写入失败")?;
        tls_one.flush().await.context("旧连接刷新失败")?;
        let mut legacy_echo = vec![0u8; 8];
        tls_one
            .read_exact(&mut legacy_echo)
            .await
            .context("旧连接读取失败")?;
        assert_eq!(&legacy_echo, b"still-ok");

        tls_one.shutdown().await.context("关闭旧连接失败")?;
        tls_two.shutdown().await.context("关闭新连接失败")?;

        server_handle.await.context("监听任务 join 失败")??;

        Ok(())
    }

    /// 读取 `TlsStream` 中的服务端证书并断言首张证书与期望值一致。
    fn assert_server_cert(
        stream: &tokio_rustls::client::TlsStream<TcpStream>,
        expected: &[u8],
        msg: &str,
    ) {
        let (_, common) = stream.get_ref();
        let chain = common
            .peer_certificates()
            .expect("握手尚未产生服务端证书链");
        assert_eq!(chain[0].as_ref(), expected, "{}", msg);
    }

    /// 服务端连接处理：负责 TLS 握手并回显客户端数据。
    async fn handle_connection(
        configs: HotReloadingServerConfig,
        stream: TcpStream,
        ready: oneshot::Sender<()>,
    ) -> Result<()> {
        let mut tls_stream = configs
            .accept(stream)
            .await
            .context("服务端 TLS 握手失败")?;
        let _ = ready.send(());

        let mut buffer = vec![0u8; 1024];
        loop {
            let read = tls_stream
                .read(&mut buffer)
                .await
                .context("服务端读取失败")?;
            if read == 0 {
                tls_stream.shutdown().await.context("服务端关闭连接失败")?;
                break;
            }
            tls_stream
                .write_all(&buffer[..read])
                .await
                .context("服务端写入失败")?;
            tls_stream.flush().await.context("服务端刷新失败")?;
        }

        Ok(())
    /// TLS 握手与读写行为验证。
    pub mod tls_handshake {
        use super::{
            Result, TcpListener, TlsAcceptor, TransportSocketAddr, anyhow, build_client_config,
            build_server_config, perform_tls_round, transport_to_std,
        };

        #[tokio::test(flavor = "multi_thread")]
        async fn sni_selection_and_io() -> Result<()> {
            let (server_config, alpha_cert, beta_cert) = build_server_config()?;
            let acceptor = TlsAcceptor::new(server_config);
            let listener = TcpListener::bind(TransportSocketAddr::V4 {
                addr: [127, 0, 0, 1],
                port: 0,
            })
            .await
            .map_err(|err| anyhow!("TLS 服务器绑定失败: {err}"))?;
            let server_addr = transport_to_std(listener.local_addr());

            let alpha_client = build_client_config(&alpha_cert, &[])?;
            let (obs_alpha, resp_alpha) = perform_tls_round(
                &listener,
                &acceptor,
                server_addr,
                "alpha.test",
                alpha_client,
                b"alpha-hello",
                b"alpha-world",
            )
            .await?;
            assert_eq!(obs_alpha.server_name.as_deref(), Some("alpha.test"));
            assert_eq!(obs_alpha.payload, b"alpha-hello");
            assert_eq!(resp_alpha, b"alpha-world");

            let beta_client = build_client_config(&beta_cert, &[])?;
            let (obs_beta, resp_beta) = perform_tls_round(
                &listener,
                &acceptor,
                server_addr,
                "beta.test",
                beta_client,
                b"beta-hello",
                b"beta-world",
            )
            .await?;
            assert_eq!(obs_beta.server_name.as_deref(), Some("beta.test"));
            assert_eq!(obs_beta.payload, b"beta-hello");
            assert_eq!(resp_beta, b"beta-world");

            Ok(())
        }
    }

    /// 验证 ALPN 协商结果是否对上层可见。
    pub mod tls_alpn_route {
        use super::{
            Result, TcpListener, TlsAcceptor, TransportSocketAddr, anyhow, build_client_config,
            build_server_config, perform_tls_round, transport_to_std,
        };

        #[tokio::test(flavor = "multi_thread")]
        async fn negotiated_protocol_exposed() -> Result<()> {
            let (server_config, alpha_cert, _) = build_server_config()?;
            let acceptor = TlsAcceptor::new(server_config);
            let listener = TcpListener::bind(TransportSocketAddr::V4 {
                addr: [127, 0, 0, 1],
                port: 0,
            })
            .await
            .map_err(|err| anyhow!("TLS 服务器绑定失败: {err}"))?;
            let server_addr = transport_to_std(listener.local_addr());

            let alpn_client = build_client_config(&alpha_cert, &["h2", "http/1.1"])?;
            let (observation, _) = perform_tls_round(
                &listener,
                &acceptor,
                server_addr,
                "alpha.test",
                alpn_client,
                b"alpn-req",
                b"alpn-resp",
            )
            .await?;

            assert_eq!(observation.server_name.as_deref(), Some("alpha.test"));
            assert_eq!(observation.alpn.as_deref(), Some(b"h2".as_ref()));
    /// 针对 UDP 批量 IO 优化路径的集成测试。
    pub mod udp_batch_io {
        use super::{Context, Result, UdpSocket};
        use spark_transport_udp::batch::{self, RecvBatchSlot, SendBatchSlot};

        /// 验证批量收发在多报文场景下的正确性与契约保持。
        ///
        /// # 测试步骤（How）
        /// 1. 客户端一次性发出三条报文，服务端调用 [`batch::recv_from`] 读取。
        /// 2. 检查槽位是否正确填充、来源地址是否与客户端一致、未发生截断。
        /// 3. 服务端构造对应响应，调用 [`batch::send_to`] 批量发回并校验写入长度。
        /// 4. 客户端逐一接收响应，确认报文内容与顺序匹配。
        #[tokio::test(flavor = "multi_thread")]
        async fn round_trip() -> Result<()> {
            let server = UdpSocket::bind("127.0.0.1:0")
                .await
                .context("服务端绑定失败")?;
            let server_addr = server.local_addr().context("获取服务端地址失败")?;

            let client = UdpSocket::bind("127.0.0.1:0")
                .await
                .context("客户端绑定失败")?;
            let client_addr = client.local_addr().context("获取客户端地址失败")?;

            let requests = [
                "batch-one".as_bytes(),
                "batch-two".as_bytes(),
                "batch-three".as_bytes(),
            ];
            for payload in &requests {
                client
                    .send_to(payload, server_addr)
                    .await
                    .context("客户端批量发送请求失败")?;
            }

            let mut recv_buffers: Vec<Vec<u8>> = vec![vec![0u8; 128]; requests.len()];
            let mut recv_slots: Vec<RecvBatchSlot<'_>> = recv_buffers
                .iter_mut()
                .map(|buf| RecvBatchSlot::new(buf.as_mut_slice()))
                .collect();

            let received = batch::recv_from(&server, &mut recv_slots)
                .await
                .context("服务端批量接收失败")?;
            assert_eq!(received, requests.len(), "应读取到全部请求报文");

            for (idx, slot) in recv_slots.iter().take(received).enumerate() {
                assert_eq!(slot.addr(), Some(client_addr));
                assert!(!slot.truncated(), "缓冲不应被截断");
                assert_eq!(slot.payload(), requests[idx]);
            }

            let expected_texts: Vec<String> =
                (0..received).map(|idx| format!("ack-{}", idx)).collect();
            let response_buffers: Vec<Vec<u8>> = expected_texts
                .iter()
                .map(|text| text.as_bytes().to_vec())
                .collect();
            let mut send_slots: Vec<SendBatchSlot<'_>> = response_buffers
                .iter()
                .zip(recv_slots.iter())
                .take(received)
                .map(|(payload, slot)| {
                    SendBatchSlot::new(payload.as_slice(), slot.addr().expect("应存在来源地址"))
                })
                .collect();

            batch::send_to(&server, &mut send_slots)
                .await
                .context("服务端批量发送失败")?;

            for (slot, payload) in send_slots.iter().zip(response_buffers.iter()) {
                assert_eq!(slot.sent(), payload.len());
            }

            for expected in &expected_texts {
                let mut buffer = vec![0u8; 128];
                let (len, addr) = client
                    .recv_from(&mut buffer)
                    .await
                    .context("客户端接收响应失败")?;
                assert_eq!(addr, server_addr);
                let text = std::str::from_utf8(&buffer[..len]).context("响应非 UTF-8")?;
                assert_eq!(text, expected);
            }

            Ok(())
=======
}

/// RTP 相关契约测试集合。
#[cfg(test)]
pub mod rtp {
    use anyhow::Result;

    use spark_codec_rtp::{
        RTP_HEADER_MIN_LEN, RTP_VERSION, RtpHeader, RtpPacketBuilder, parse_rtp, seq_less,
    };
    use spark_core::buffer::{BufView, Chunks};

    /// 提供可复用的多分片 `BufView`，用于验证零拷贝解析在非连续缓冲下的行为。
    ///
    /// - **Why**：RTP 报文往往来自底层网络栈的 scatter/gather 缓冲，测试需覆盖多分片场景。
    /// - **How**：持有若干指向原始缓冲的切片指针，每次 `as_chunks` 时复制指针集合构造 `Chunks`。
    struct MultiChunkView<'a> {
        chunks: &'a [&'a [u8]],
        total_len: usize,
    }

    impl<'a> MultiChunkView<'a> {
        fn new(chunks: &'a [&'a [u8]]) -> Self {
            let total_len = chunks.iter().map(|chunk| chunk.len()).sum();
            Self { chunks, total_len }
        }
    }

    impl BufView for MultiChunkView<'_> {
        fn as_chunks(&self) -> Chunks<'_> {
            let slices: Vec<&[u8]> = self.chunks.to_vec();
            Chunks::from_vec(slices)
        }

        fn len(&self) -> usize {
            self.total_len
        }
    }

    /// RTP 头解析相关测试。
    pub mod header_parse {
        use super::*;
        use core::ptr;

        /// 解析带有 CSRC、扩展与 padding 的 RTP 报文，并验证零拷贝窗口。
        #[test]
        fn csrc_extension_padding_roundtrip() -> Result<()> {
            let mut header = RtpHeader::default();
            header.marker = true;
            header.payload_type = 96;
            header.sequence_number = 0xfffe;
            header.timestamp = 0x1122_3344;
            header.ssrc = 0x5566_7788;
            header.extension = true;
            header.padding = true;
            header
                .set_csrcs(&[0x0102_0304, 0x0506_0708])
                .expect("CSRC 设置失败");

            let payload: &[u8] = b"media-payload-demo";
            let extension_bytes = [0xAA, 0xBB, 0xCC, 0xDD, 0x11, 0x22, 0x33, 0x44];

            let builder = RtpPacketBuilder::new(header.clone())
                .payload_view(&payload)
                .extension_bytes(0x1001, &extension_bytes)
                .expect("扩展配置失败")
                .padding(4);

            let mut packet_bytes = vec![0u8; RTP_HEADER_MIN_LEN + 64];
            let used = builder
                .encode_into(&mut packet_bytes)
                .expect("RTP 编码失败");
            packet_bytes.truncate(used);

            // 刻意拆分为多分片，覆盖零拷贝解析。
            let chunk_a = &packet_bytes[..5];
            let chunk_b = &packet_bytes[5..20];
            let chunk_c = &packet_bytes[20..];
            let chunks: [&[u8]; 3] = [chunk_a, chunk_b, chunk_c];
            let view = MultiChunkView::new(&chunks);

            let packet = parse_rtp(&view).expect("RTP 解析失败");

            let parsed = packet.header();
            assert_eq!(parsed.version, RTP_VERSION);
            assert!(parsed.marker);
            assert_eq!(parsed.payload_type, 96);
            assert_eq!(parsed.sequence_number, 0xfffe);
            assert_eq!(parsed.timestamp, 0x1122_3344);
            assert_eq!(parsed.ssrc, 0x5566_7788);
            assert_eq!(parsed.csrcs(), &[0x0102_0304, 0x0506_0708]);

            let extension = packet.extension().expect("解析结果缺少 header 扩展视图");
            assert_eq!(extension.profile, 0x1001);
            let ext_data: Vec<u8> =
                extension
                    .data
                    .as_chunks()
                    .fold(Vec::new(), |mut acc, chunk| {
                        acc.extend_from_slice(chunk);
                        acc
                    });
            assert_eq!(ext_data, extension_bytes);

            let payload_section = packet.payload();
            assert_eq!(payload_section.len(), payload.len());
            let payload_chunks: Vec<&[u8]> = payload_section.as_chunks().collect();
            assert_eq!(payload_chunks.len(), 1, "payload 预计为单片");

            let payload_start = packet_bytes.len() - packet.padding_len() as usize - payload.len();
            let payload_slice = &packet_bytes[payload_start..payload_start + payload.len()];
            assert!(ptr::eq(payload_chunks[0].as_ptr(), payload_slice.as_ptr()));
            assert_eq!(payload_chunks[0], payload);

            assert_eq!(packet.padding_len(), 4);

            Ok(())
        }

        /// 当 header 与 builder 配置不一致时应返回错误，避免输出非法报文。
        #[test]
        fn builder_rejects_mismatched_flags() {
            let mut header = RtpHeader::default();
            header.padding = false;
            let builder = RtpPacketBuilder::new(header).padding(4);
            let mut buffer = vec![0u8; 64];
            let err = builder
                .encode_into(&mut buffer)
                .expect_err("padding 契约应触发错误");
            assert!(matches!(
                err,
                spark_codec_rtp::RtpEncodeError::HeaderMismatch(_)
            ));
        }
    }

    /// 序列号回绕比较测试。
    pub mod seq_wrap_around {
        use super::*;

        /// 验证常规递增场景与回绕场景的比较结果。
        #[test]
        fn ordering_rules() {
            assert!(seq_less(10, 11));
            assert!(!seq_less(11, 11));
            assert!(seq_less(0xFFFE, 0xFFFF));
            assert!(seq_less(0xFFFF, 0));
            assert!(!seq_less(0, 0x8000));
            assert!(!seq_less(0x8000, 0));
>>>>>>> b7adc95f
        }
    }
}<|MERGE_RESOLUTION|>--- conflicted
+++ resolved
@@ -403,7 +403,6 @@
 
         Ok(())
     }
-<<<<<<< HEAD
 
     /// QUIC 多路复用流读写回环测试，验证流 → Channel 映射与背压信号。
     pub mod quic_multiplex {
@@ -976,7 +975,8 @@
             }
 
             Ok(())
-=======
+        }
+    }
 }
 
 /// RTP 相关契约测试集合。
@@ -1126,7 +1126,6 @@
             assert!(seq_less(0xFFFF, 0));
             assert!(!seq_less(0, 0x8000));
             assert!(!seq_less(0x8000, 0));
->>>>>>> b7adc95f
         }
     }
 }