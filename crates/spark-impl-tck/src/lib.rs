#![doc = r#"
# spark-impl-tck

## 章节定位（Why）
- **目标**：为传输实现提供最小可运行的 TCK（Transport Compatibility Kit），确保每个传输模块在引入真实逻辑后立即被回归验证覆盖。
- **当前阶段**：聚焦 UDP 通道的首发路径，包括基础收发与 SIP `rport` 行为验证。

## 结构概览（How）
- `transport` 模块收纳各项传输相关测试：`udp_smoke`/`udp_rport_return` 覆盖 UDP，`tls_handshake`/`tls_alpn_route`
  验证 TLS 握手、SNI 选证与 ALPN 透出。
- 每个测试均使用 Tokio 多线程运行时，模拟客户端与服务器之间的报文交互。
"#]

pub(crate) mod placeholder {}

#[cfg(test)]
mod transport {
    use spark_core::{contract::CallContext, transport::TransportSocketAddr};
    use spark_transport_tcp::{ShutdownDirection, TcpChannel, TcpListener, TcpSocketConfig};
    use std::{net::SocketAddr, time::Duration};
    use tokio::time::sleep;

    /// 验证 TCP 通道在优雅关闭时遵循“FIN→等待 EOF→释放”的顺序，并正确应用 `linger` 配置。
    ///
    /// # 教案级注释
    ///
    /// ## 意图（Why）
    /// - 确保 `TcpChannel::close_graceful` 能在调用 `shutdown(Write)` 后等待对端发送 FIN，
    ///   与契约文档一致；
    /// - 校验 `TcpSocketConfig::with_linger(Some(..))` 在建连阶段确实生效，避免在生产
    ///   环境中因配置缺失导致 RST 行为不确定。
    ///
    /// ## 体系位置（Architecture）
    /// - 测试位于实现 TCK 的 crate 中，模拟“客户端主动关闭、服务端稍后响应 FIN”场景，
    ///   作为传输层的守门测试；
    /// - 运行时依赖 Tokio 多线程执行器，以贴近真实部署环境。
    ///
    /// ## 核心逻辑（How）
    /// - 启动监听器并接受连接；
    /// - 客户端使用自定义 `linger` 建立连接并调用 `close_graceful`；
    /// - 服务端在读取到 EOF 后延迟一段时间再关闭写半部，
    ///   断言客户端在此期间保持挂起；
    /// - 最终断言 `close_graceful` 成功完成且 `linger` 读取结果与配置一致。
    ///
    /// ## 契约（What）
    /// - **前置条件**：测试环境允许绑定环回地址并启动 Tokio 运行时；
    /// - **后置条件**：若任何步骤违反契约，测试将 panic，从而阻止回归通过。
    ///
    /// ## 注意事项（Trade-offs）
    /// - `sleep(150ms)` 模拟服务端清理资源的耗时，实测中可根据环境调整；
    /// - `SO_LINGER` 在 Linux 上以秒为单位，此处选择 1 秒避免取整误差。
    #[tokio::test(flavor = "multi_thread")]
    async fn tcp_graceful_half_close() {
        let bind_addr: SocketAddr = "127.0.0.1:0".parse().expect("invalid bind addr");
        let listener = TcpListener::bind(TransportSocketAddr::from(bind_addr))
            .await
            .expect("bind listener");
        let local_addr = listener.local_addr();

        let server_ctx = CallContext::builder().build();
        let server_task_ctx = server_ctx.clone();

        let server_task = tokio::spawn(async move {
            let (server_channel, _) = listener
                .accept(&server_task_ctx)
                .await
                .expect("accept connection");
            let mut sink = [0u8; 1];
            let bytes = server_channel
                .read(&server_task_ctx, &mut sink)
                .await
                .expect("read client FIN");
            assert_eq!(bytes, 0, "server must observe client FIN");
            sleep(Duration::from_millis(150)).await;
            server_channel
                .shutdown(&server_task_ctx, ShutdownDirection::Write)
                .await
                .expect("shutdown write half");
        });

        let client_ctx = CallContext::builder().build();
        let client_config = TcpSocketConfig::new().with_linger(Some(Duration::from_secs(1)));
        let client_channel =
            TcpChannel::connect_with_config(&client_ctx, local_addr, client_config.clone())
                .await
                .expect("connect client");

        assert_eq!(
            client_channel.linger().await.expect("query linger option"),
            Some(Duration::from_secs(1))
        );
        assert_eq!(
            client_channel.config().linger(),
            client_config.linger(),
            "config cache should match applied linger",
        );

        let close_ctx = client_ctx.clone();
        let closing_channel = client_channel.clone();
        let close_task =
            tokio::spawn(async move { closing_channel.close_graceful(&close_ctx).await });

        sleep(Duration::from_millis(50)).await;
        assert!(
            !close_task.is_finished(),
            "close_graceful must wait for peer EOF",
        );

        server_task.await.expect("server task join");

        close_task
            .await
            .expect("close task join")
            .expect("close graceful result");

        drop(client_channel);
/// 传输相关测试集合。
#[cfg(test)]
pub mod transport {
    use std::{
        net::SocketAddr,
        str,
        sync::{Arc, Once},
    };

    use anyhow::{Context, Result};
    use tokio::{
        io::{AsyncReadExt, AsyncWriteExt},
        net::{TcpListener, TcpStream, UdpSocket},
        sync::oneshot,
    };

    use spark_core::transport::TransportSocketAddr;
    use spark_transport_tls::HotReloadingServerConfig;
    use std::{net::SocketAddr, str, sync::Arc};

    use anyhow::{Context, Result, anyhow};
    use rcgen::generate_simple_self_signed;
    use tokio::{
        io::{AsyncReadExt, AsyncWriteExt},
        net::{TcpStream as TokioTcpStream, UdpSocket},
    };
    use tokio_rustls::TlsConnector;

    use spark_core::{contract::CallContext, transport::TransportSocketAddr};
    use spark_transport_tcp::TcpListener;
    use spark_transport_tls::TlsAcceptor;
    use spark_transport_udp::{SipViaRportDisposition, UdpEndpoint};

    use rustls::crypto::aws_lc_rs::sign::any_supported_type;
    use rustls::{
        RootCertStore,
        client::ClientConfig,
        pki_types::{CertificateDer, PrivateKeyDer, ServerName},
        server::{ResolvesServerCertUsingSni, ServerConfig},
        sign::CertifiedKey,
    };

    /// 将 `TransportSocketAddr` 转换为标准库 `SocketAddr`，以便测试客户端套接字使用。
    fn transport_to_std(addr: TransportSocketAddr) -> SocketAddr {
        match addr {
            TransportSocketAddr::V4 { addr, port } => SocketAddr::from((addr, port)),
            TransportSocketAddr::V6 { addr, port } => {
                SocketAddr::new(std::net::IpAddr::V6(std::net::Ipv6Addr::from(addr)), port)
            }
            _ => panic!("测试暂不支持额外的 TransportSocketAddr 变体"),
        }
    }

    /// TLS 服务器端观察到的握手与收发信息。
    #[derive(Debug, Default)]
    struct ServerObservation {
        payload: Vec<u8>,
        server_name: Option<String>,
        alpn: Option<Vec<u8>>,
    }

    fn generate_certified_key(host: &str) -> Result<(CertifiedKey, CertificateDer<'static>)> {
        let cert = generate_simple_self_signed([host.to_string()]).context("生成自签名证书失败")?;
        let cert_der =
            CertificateDer::from(cert.serialize_der().context("序列化证书 DER 失败")?).into_owned();
        let key_der = PrivateKeyDer::try_from(cert.serialize_private_key_der().as_slice())
            .map_err(|_| anyhow::anyhow!("私钥格式不受支持"))?
            .clone_key();
        let signing_key = any_supported_type(&key_der).context("构造签名密钥失败")?;
        let certified = CertifiedKey::new(vec![cert_der.clone()], signing_key);
        Ok((certified, cert_der))
    }

    fn build_server_config() -> Result<(
        Arc<ServerConfig>,
        CertificateDer<'static>,
        CertificateDer<'static>,
    )> {
        let (alpha_key, alpha_cert) = generate_certified_key("alpha.test")?;
        let (beta_key, beta_cert) = generate_certified_key("beta.test")?;
        let mut resolver = ResolvesServerCertUsingSni::new();
        resolver
            .add("alpha.test", alpha_key)
            .context("注册 alpha.test 证书失败")?;
        resolver
            .add("beta.test", beta_key)
            .context("注册 beta.test 证书失败")?;
        let mut config = ServerConfig::builder()
            .with_no_client_auth()
            .with_cert_resolver(Arc::new(resolver));
        config.alpn_protocols = vec![b"h3".to_vec(), b"h2".to_vec(), b"http/1.1".to_vec()];
        Ok((Arc::new(config), alpha_cert, beta_cert))
    }

    fn build_client_config(
        cert: &CertificateDer<'static>,
        protocols: &[&str],
    ) -> Result<Arc<ClientConfig>> {
        let mut roots = RootCertStore::empty();
        roots
            .add(cert.clone())
            .context("将自签名证书加入 RootCertStore 失败")?;
        let mut config = ClientConfig::builder()
            .with_root_certificates(roots)
            .with_no_client_auth();
        config.alpn_protocols = protocols.iter().map(|p| p.as_bytes().to_vec()).collect();
        Ok(Arc::new(config))
    }

    async fn perform_tls_round(
        listener: &TcpListener,
        acceptor: &TlsAcceptor,
        server_addr: SocketAddr,
        host: &str,
        client_config: Arc<ClientConfig>,
        request: &[u8],
        response: &[u8],
    ) -> Result<(ServerObservation, Vec<u8>)> {
        let server_future = async {
            let ctx = CallContext::builder().build();
            let (tcp, _) = listener
                .accept(&ctx)
                .await
                .map_err(|err| anyhow!("TLS 服务器接受连接失败: {err}"))?;
            let tls = acceptor
                .accept(&ctx, tcp)
                .await
                .map_err(|err| anyhow!("TLS 握手失败: {err}"))?;
            let mut buffer = vec![0u8; 512];
            let received = tls
                .read(&ctx, &mut buffer)
                .await
                .map_err(|err| anyhow!("TLS 服务端读取失败: {err}"))?;
            let mut observation = ServerObservation::default();
            observation.payload.extend_from_slice(&buffer[..received]);
            observation.server_name = tls.server_name().map(|name| name.to_string());
            observation.alpn = tls.alpn_protocol().map(|proto| proto.to_vec());
            tls.write(&ctx, response)
                .await
                .map_err(|err| anyhow!("TLS 服务端写入失败: {err}"))?;
            Ok::<_, anyhow::Error>(observation)
        };

        let client_future = async {
            let stream = TokioTcpStream::connect(server_addr)
                .await
                .context("客户端连接 TLS 服务器失败")?;
            let connector = TlsConnector::from(client_config);
            let name = ServerName::try_from(host.to_string()).context("无效的 SNI 主机名")?;
            let mut tls_stream = connector
                .connect(name, stream)
                .await
                .context("客户端 TLS 握手失败")?;
            tls_stream
                .write_all(request)
                .await
                .context("客户端写入请求失败")?;
            let mut buf = vec![0u8; 512];
            let read = tls_stream
                .read(&mut buf)
                .await
                .context("客户端读取响应失败")?;
            Ok::<_, anyhow::Error>(buf[..read].to_vec())
        };

        let (server_result, client_result) = tokio::join!(server_future, client_future);
        Ok((server_result?, client_result?))
    }

    /// UDP 基线能力测试集合。
    pub mod udp_smoke {
        use super::{
            Context, Result, TransportSocketAddr, UdpEndpoint, UdpSocket, transport_to_std,
        };

        /// UDP 烟囱测试：验证绑定、收包、回包等最小链路是否可用。
        ///
        /// # 测试逻辑（How）
        /// 1. 绑定服务端 `UdpEndpoint` 到 `127.0.0.1:0`，并获取实际监听地址。
        /// 2. 客户端发送 `ping` 报文，服务端读取并校验源地址。
        /// 3. 使用 `UdpReturnRoute` 将 `pong` 报文回发客户端，确认响应可达。
        #[tokio::test(flavor = "multi_thread")]
        async fn bind_send_recv() -> Result<()> {
            let endpoint = UdpEndpoint::bind(TransportSocketAddr::V4 {
                addr: [127, 0, 0, 1],
                port: 0,
            })
            .await?;
            let server_addr = transport_to_std(endpoint.local_addr()?);

            let client = UdpSocket::bind("127.0.0.1:0").await?;
            let client_addr = client.local_addr()?;
            let payload = b"ping";

            client
                .send_to(payload, server_addr)
                .await
                .context("客户端发送 ping 失败")?;

            let mut buffer = vec![0u8; 1024];
            let incoming = endpoint
                .recv_from(&mut buffer)
                .await
                .context("服务端接收 ping 失败")?;

            assert_eq!(&buffer[..incoming.len()], payload);
            assert_eq!(incoming.peer().port(), client_addr.port());

            let route = incoming.return_route().clone();
            let response = b"pong";
            endpoint
                .send_to(response, &route)
                .await
                .context("服务端发送 pong 失败")?;

            let mut recv_buffer = vec![0u8; 1024];
            let (received, addr) = client
                .recv_from(&mut recv_buffer)
                .await
                .context("客户端接收 pong 失败")?;

            assert_eq!(addr, server_addr);
            assert_eq!(&recv_buffer[..received], response);
            assert_eq!(route.target().port(), client_addr.port());

            Ok(())
        }
    }

    /// 验证 `rport` 在响应中被正确回写，确保 NAT 场景可达。
    ///
    /// # 测试逻辑
    /// 1. 构造包含 `Via` 头且携带 `;rport` 参数的 SIP 请求。
    /// 2. 服务端解析后回发响应，`send_to` 应在 `Via` 头中补写客户端实际端口。
    /// 3. 客户端收到响应后，校验 `;rport=<port>` 是否存在。
    #[tokio::test(flavor = "multi_thread")]
    async fn udp_rport_return() -> Result<()> {
        let endpoint = UdpEndpoint::bind(TransportSocketAddr::V4 {
            addr: [127, 0, 0, 1],
            port: 0,
        })
        .await?;
        let server_addr = transport_to_std(endpoint.local_addr()?);

        let client = UdpSocket::bind("127.0.0.1:0").await?;
        let client_addr = client.local_addr()?;

        let request = "REGISTER sip:spark.invalid SIP/2.0\r\nVia: SIP/2.0/UDP client.invalid;branch=z9hG4bK-1;rport\r\n\r\n";
        client
            .send_to(request.as_bytes(), server_addr)
            .await
            .context("客户端发送 SIP 请求失败")?;

        let mut buffer = vec![0u8; 1024];
        let incoming = endpoint
            .recv_from(&mut buffer)
            .await
            .context("服务端接收 SIP 请求失败")?;

        assert_eq!(
            incoming.return_route().sip_rport(),
            SipViaRportDisposition::Requested
        );

        let route = incoming.return_route().clone();
        let response =
            "SIP/2.0 200 OK\r\nVia: SIP/2.0/UDP client.invalid;branch=z9hG4bK-1;rport\r\n\r\n";
        endpoint
            .send_to(response.as_bytes(), &route)
            .await
            .context("服务端发送 SIP 响应失败")?;

        let mut recv_buffer = vec![0u8; 1024];
        let (received, _) = client
            .recv_from(&mut recv_buffer)
            .await
            .context("客户端接收 SIP 响应失败")?;

        let text = str::from_utf8(&recv_buffer[..received])?;
        let expected_marker = format!(";rport={}", client_addr.port());
        assert!(
            text.contains(&expected_marker),
            "响应缺少正确的 rport，期望片段：{}，实际：{}",
            expected_marker,
            text
        );

        Ok(())
    }
<<<<<<< HEAD

    /// QUIC 多路复用流读写回环测试，验证流 → Channel 映射与背压信号。
    pub mod quic_multiplex {
        use super::{Result, TransportSocketAddr};
        use anyhow::anyhow;
        use quinn::{ClientConfig, ServerConfig};
        use rcgen::generate_simple_self_signed;
        use rustls::RootCertStore;
        use rustls_pki_types::{CertificateDer, PrivateKeyDer};
        use spark_core::{
            context::ExecutionContext,
            contract::CallContext,
            error::CoreError,
            status::ready::{ReadyCheck, ReadyState},
        };
        use spark_transport_quic::{QuicEndpoint, ShutdownDirection};
        use std::{sync::Arc, task::Poll};

        fn build_tls_configs() -> Result<(ServerConfig, ClientConfig)> {
            let cert = generate_simple_self_signed(vec!["localhost".into()])?;
            let cert_der_raw = cert.serialize_der()?;
            let key_der_raw = cert.serialize_private_key_der();

            let cert_der = CertificateDer::from_slice(&cert_der_raw).into_owned();
            let mut roots = RootCertStore::empty();
            roots.add(cert_der.clone())?;

            let client_config = ClientConfig::with_root_certificates(Arc::new(roots))
                .map_err(|err| anyhow!(err))?;

            let key = PrivateKeyDer::try_from(key_der_raw.as_slice())
                .map_err(|err| anyhow!(err))?
                .clone_key();

            let server_config = ServerConfig::with_single_cert(vec![cert_der.clone()], key)
                .map_err(|err| anyhow!(err))?;

            Ok((server_config, client_config))
        }

        #[tokio::test(flavor = "multi_thread")]
        async fn bidirectional_streams() -> Result<()> {
            let (server_cfg, client_cfg) = build_tls_configs()?;

            let server_endpoint = QuicEndpoint::bind_server(
                TransportSocketAddr::V4 {
                    addr: [127, 0, 0, 1],
                    port: 0,
                },
                server_cfg,
                Some(client_cfg.clone()),
            )
            .await
            .map_err(|err| anyhow!(err))?;
            let server_addr = server_endpoint.local_addr();

            let client_endpoint = QuicEndpoint::bind_client(
                TransportSocketAddr::V4 {
                    addr: [127, 0, 0, 1],
                    port: 0,
                },
                client_cfg,
            )
            .await
            .map_err(|err| anyhow!(err))?;

            let server_handle = tokio::spawn({
                let server = server_endpoint.clone();
                async move {
                    let connection = server.accept().await?;
                    while let Some(channel) = connection.accept_bi().await? {
                        let ctx = CallContext::builder().build();
                        let mut buffer = vec![0u8; 1024];
                        let size = channel.read(&ctx, &mut buffer).await?;
                        let mut response = buffer[..size].to_vec();
                        response
                            .iter_mut()
                            .for_each(|byte| *byte = byte.to_ascii_uppercase());
                        channel.write(&ctx, &response).await?;
                        channel.shutdown(&ctx, ShutdownDirection::Write).await?;
                    }
                    Ok::<(), CoreError>(())
                }
            });

            let connection = client_endpoint
                .connect(server_addr, "localhost")
                .await
                .map_err(|err| anyhow!(err))?;
            let payloads = vec![b"alpha".as_ref(), b"bravo".as_ref(), b"charlie".as_ref()];
            let mut responses = Vec::with_capacity(payloads.len());
            for payload in &payloads {
                let ctx = CallContext::builder().build();
                let exec_ctx = ExecutionContext::from(&ctx);
                let channel = connection.open_bi().await.map_err(|err| anyhow!(err))?;
                match channel.poll_ready(&exec_ctx) {
                    Poll::Ready(ReadyCheck::Ready(state)) => {
                        assert!(matches!(state, ReadyState::Ready | ReadyState::Busy(_)));
                    }
                    Poll::Ready(ReadyCheck::Err(err)) => return Err(anyhow!(err)),
                    Poll::Pending => panic!("poll_ready unexpectedly returned Pending"),
                    Poll::Ready(other) => panic!("unexpected ReadyCheck variant: {other:?}"),
                }
                channel
                    .write(&ctx, payload)
                    .await
                    .map_err(|err| anyhow!(err))?;
                channel
                    .shutdown(&ctx, ShutdownDirection::Write)
                    .await
                    .map_err(|err| anyhow!(err))?;
                let mut buffer = vec![0u8; 1024];
                let size = channel
                    .read(&ctx, &mut buffer)
                    .await
                    .map_err(|err| anyhow!(err))?;
                responses.push(buffer[..size].to_vec());
            }

            for (expected, actual) in payloads.iter().zip(responses.iter()) {
                let uppercase: Vec<u8> = expected.iter().map(|b| b.to_ascii_uppercase()).collect();
                assert_eq!(actual, &uppercase);
            }

            drop(connection);

            server_handle
                .await
                .map_err(|err| anyhow!(err))?
                .map_err(|err| anyhow!(err))?;
    /// 确保 AWS-LC 作为 rustls 的全局加密后端。
    ///
    /// # 设计动机（Why）
    /// - Rustls 0.23 需要调用方显式安装 `CryptoProvider`；否则在首次构建 `ServerConfig`
    ///   时会 panic 并提示“无法自动选择 provider”。
    /// - 为了让所有测试逻辑共享同一初始化，我们在 `Once` 中调用安装逻辑，避免重复注册。
    ///
    /// # 契约说明（What）
    /// - **前置条件**：无；函数可被安全地多次调用。
    /// - **后置条件**：若 AWS-LC 可用，将成为进程级默认 provider；若安装失败则立即 panic，
    ///   该失败意味着二进制缺少编译期特性，属于环境配置错误。
    ///
    /// # 实现策略（How）
    /// - 利用 `Once` 确保只调用 `install_default` 一次；
    /// - 选择 AWS-LC（`aws-lc-rs` feature）作为 provider，保证与项目在 CI 中的配置一致。
    fn ensure_crypto_provider() {
        static INSTALL: Once = Once::new();
        INSTALL.call_once(|| {
            rustls::crypto::aws_lc_rs::default_provider()
                .install_default()
                .expect("AWS-LC provider 注册失败，请检查 rustls 特性开关");
        });
    }

    /// 生成自签名服务端配置，并返回证书字节以供客户端信任。
    ///
    /// # 设计动机（Why）
    /// - 测试环境无法依赖外部分发的证书，因此需动态构造简易 PKI；
    /// - 同时返回证书原始字节，便于客户端 Root Store 校验及后续断言。
    ///
    /// # 契约说明（What）
    /// - **参数**：`common_name` 作为证书 CN 及 SAN，用于 SNI 校验；
    /// - **返回值**：`(Arc<ServerConfig>, Vec<u8>)`，分别为握手配置与证书 DER；
    /// - **前置条件**：仅用于测试场景，不具备生产级安全属性。
    ///
    /// # 实现概要（How）
    /// - 借助 `rcgen` 生成自签名证书与 PKCS#8 私钥；
    /// - 使用 `rustls` 构建 `ServerConfig`，配置为无需客户端证书；
    /// - 返回 `Arc` 封装的配置，便于直接注入热更容器。
    fn generate_server_config(common_name: &str) -> Result<(Arc<rustls::ServerConfig>, Vec<u8>)> {
        use std::convert::TryFrom;

        use rcgen::{CertificateParams, DistinguishedName, DnType, KeyPair};
        use rustls::{
            ServerConfig,
            pki_types::{CertificateDer, PrivateKeyDer},
        };

        ensure_crypto_provider();

        let mut params =
            CertificateParams::new(vec![common_name.to_string()]).context("构造证书参数失败")?;
        let mut dn = DistinguishedName::new();
        dn.push(DnType::CommonName, common_name);
        params.distinguished_name = dn;

        let key_pair = KeyPair::generate().context("生成证书私钥失败")?;
        let certificate = params
            .self_signed(&key_pair)
            .context("签发自签名证书失败")?;
        let cert_der = certificate.der().to_vec();
        let key_der = key_pair.serialize_der();

        let rustls_cert = CertificateDer::from(cert_der.clone()).into_owned();
        let private_key = PrivateKeyDer::try_from(key_der.clone())
            .map_err(|err| anyhow::anyhow!("解析私钥失败: {err}"))?;

        let server_config = ServerConfig::builder()
            .with_no_client_auth()
            .with_single_cert(vec![rustls_cert], private_key)
            .context("构建服务端 TLS 配置失败")?;

        Ok((Arc::new(server_config), cert_der))
    }

    /// 构造仅信任指定证书的客户端配置。
    ///
    /// # 契约（What）
    /// - **参数**：`certificate` 为服务端证书的 DER 编码；
    /// - **返回值**：包含单一根证书的 `ClientConfig`；
    /// - **前置条件**：证书需为自签名或可信链的根节点；
    /// - **后置条件**：生成的配置仅会信任该证书，适合测试差异化握手结果。
    ///
    /// # 实现（How）
    /// - 向 `RootCertStore` 写入证书 DER；
    /// - 通过 `rustls::ClientConfig::builder` 生成配置，并关闭客户端证书认证。
    fn build_client_config(certificate: &[u8]) -> Result<Arc<rustls::ClientConfig>> {
        use rustls::pki_types::CertificateDer;
        use rustls::{ClientConfig, RootCertStore};

        let mut roots = RootCertStore::empty();
        roots
            .add(CertificateDer::from(certificate.to_vec()))
            .context("将证书写入 Root Store 失败")?;

        let config = ClientConfig::builder()
            .with_root_certificates(roots)
            .with_no_client_auth();

        Ok(Arc::new(config))
    }

    /// TLS 证书热更新测试：验证新握手感知最新配置，旧连接保持可用。
    ///
    /// # 测试策略（How）
    /// 1. 使用 `HotReloadingServerConfig` 初始化第一版证书并启动监听；
    /// 2. 建立首个 TLS 连接，校验服务端证书指纹并完成回环收发；
    /// 3. 热替换第二版证书；新连接应观测到新证书，而旧连接继续收发不受影响。
    #[tokio::test(flavor = "multi_thread")]
    async fn tls_handshake_hotreload() -> Result<()> {
        use anyhow::Context;
        use rustls::pki_types::ServerName;
        use tokio_rustls::TlsConnector;

        let (initial_config, initial_cert) =
            generate_server_config("localhost").context("初始化首个证书失败")?;
        let (next_config, next_cert) =
            generate_server_config("localhost").context("初始化第二个证书失败")?;

        let hot_reload = HotReloadingServerConfig::new(initial_config);
        let listener = TcpListener::bind("127.0.0.1:0")
            .await
            .context("监听 TLS 端口失败")?;
        let listen_addr = listener.local_addr().context("读取监听地址失败")?;

        let (first_ready_tx, first_ready_rx) = oneshot::channel();
        let (second_ready_tx, second_ready_rx) = oneshot::channel();
        let server_hot_reload = hot_reload.clone();
        let server_handle = tokio::spawn(async move {
            let hot_reload = server_hot_reload;
            let mut tasks = Vec::new();

            let (stream_one, _) = listener.accept().await.context("接受首个 TLS 连接失败")?;
            tasks.push(tokio::spawn(handle_connection(
                hot_reload.clone(),
                stream_one,
                first_ready_tx,
            )));

            let (stream_two, _) = listener.accept().await.context("接受第二个 TLS 连接失败")?;
            tasks.push(tokio::spawn(handle_connection(
                hot_reload.clone(),
                stream_two,
                second_ready_tx,
            )));

            for task in tasks {
                task.await.context("服务端握手任务异常退出")??;
            }

            Ok::<(), anyhow::Error>(())
        });

        let server_name = ServerName::try_from("localhost").context("解析 ServerName 失败")?;

        let client_one_config = build_client_config(&initial_cert)?;
        let connector_one = TlsConnector::from(client_one_config);
        let tcp_one = TcpStream::connect(listen_addr)
            .await
            .context("建立首个 TCP 连接失败")?;
        let mut tls_one = connector_one
            .connect(server_name.clone(), tcp_one)
            .await
            .context("首个 TLS 握手失败")?;
        first_ready_rx.await.context("首个握手完成信号丢失")?;
        assert_server_cert(&tls_one, &initial_cert, "首个握手应返回初始证书");

        tls_one
            .write_all(b"v1-ping")
            .await
            .context("首个连接写入失败")?;
        tls_one.flush().await.context("首个连接刷新失败")?;
        let mut first_echo = vec![0u8; 7];
        tls_one
            .read_exact(&mut first_echo)
            .await
            .context("首个连接读取失败")?;
        assert_eq!(&first_echo, b"v1-ping");

        hot_reload.replace(next_config);

        let client_two_config = build_client_config(&next_cert)?;
        let connector_two = TlsConnector::from(client_two_config);
        let tcp_two = TcpStream::connect(listen_addr)
            .await
            .context("建立第二个 TCP 连接失败")?;
        let mut tls_two = connector_two
            .connect(server_name.clone(), tcp_two)
            .await
            .context("第二个 TLS 握手失败")?;
        second_ready_rx.await.context("第二个握手完成信号丢失")?;
        assert_server_cert(&tls_two, &next_cert, "热更后握手应返回新证书");

        tls_two
            .write_all(b"v2-ping")
            .await
            .context("第二个连接写入失败")?;
        tls_two.flush().await.context("第二个连接刷新失败")?;
        let mut second_echo = vec![0u8; 7];
        tls_two
            .read_exact(&mut second_echo)
            .await
            .context("第二个连接读取失败")?;
        assert_eq!(&second_echo, b"v2-ping");

        tls_one
            .write_all(b"still-ok")
            .await
            .context("旧连接写入失败")?;
        tls_one.flush().await.context("旧连接刷新失败")?;
        let mut legacy_echo = vec![0u8; 8];
        tls_one
            .read_exact(&mut legacy_echo)
            .await
            .context("旧连接读取失败")?;
        assert_eq!(&legacy_echo, b"still-ok");

        tls_one.shutdown().await.context("关闭旧连接失败")?;
        tls_two.shutdown().await.context("关闭新连接失败")?;

        server_handle.await.context("监听任务 join 失败")??;

        Ok(())
    }

    /// 读取 `TlsStream` 中的服务端证书并断言首张证书与期望值一致。
    fn assert_server_cert(
        stream: &tokio_rustls::client::TlsStream<TcpStream>,
        expected: &[u8],
        msg: &str,
    ) {
        let (_, common) = stream.get_ref();
        let chain = common
            .peer_certificates()
            .expect("握手尚未产生服务端证书链");
        assert_eq!(chain[0].as_ref(), expected, "{}", msg);
    }

    /// 服务端连接处理：负责 TLS 握手并回显客户端数据。
    async fn handle_connection(
        configs: HotReloadingServerConfig,
        stream: TcpStream,
        ready: oneshot::Sender<()>,
    ) -> Result<()> {
        let mut tls_stream = configs
            .accept(stream)
            .await
            .context("服务端 TLS 握手失败")?;
        let _ = ready.send(());

        let mut buffer = vec![0u8; 1024];
        loop {
            let read = tls_stream
                .read(&mut buffer)
                .await
                .context("服务端读取失败")?;
            if read == 0 {
                tls_stream.shutdown().await.context("服务端关闭连接失败")?;
                break;
            }
            tls_stream
                .write_all(&buffer[..read])
                .await
                .context("服务端写入失败")?;
            tls_stream.flush().await.context("服务端刷新失败")?;
        }

        Ok(())
    /// TLS 握手与读写行为验证。
    pub mod tls_handshake {
        use super::{
            Result, TcpListener, TlsAcceptor, TransportSocketAddr, anyhow, build_client_config,
            build_server_config, perform_tls_round, transport_to_std,
        };

        #[tokio::test(flavor = "multi_thread")]
        async fn sni_selection_and_io() -> Result<()> {
            let (server_config, alpha_cert, beta_cert) = build_server_config()?;
            let acceptor = TlsAcceptor::new(server_config);
            let listener = TcpListener::bind(TransportSocketAddr::V4 {
                addr: [127, 0, 0, 1],
                port: 0,
            })
            .await
            .map_err(|err| anyhow!("TLS 服务器绑定失败: {err}"))?;
            let server_addr = transport_to_std(listener.local_addr());

            let alpha_client = build_client_config(&alpha_cert, &[])?;
            let (obs_alpha, resp_alpha) = perform_tls_round(
                &listener,
                &acceptor,
                server_addr,
                "alpha.test",
                alpha_client,
                b"alpha-hello",
                b"alpha-world",
            )
            .await?;
            assert_eq!(obs_alpha.server_name.as_deref(), Some("alpha.test"));
            assert_eq!(obs_alpha.payload, b"alpha-hello");
            assert_eq!(resp_alpha, b"alpha-world");

            let beta_client = build_client_config(&beta_cert, &[])?;
            let (obs_beta, resp_beta) = perform_tls_round(
                &listener,
                &acceptor,
                server_addr,
                "beta.test",
                beta_client,
                b"beta-hello",
                b"beta-world",
            )
            .await?;
            assert_eq!(obs_beta.server_name.as_deref(), Some("beta.test"));
            assert_eq!(obs_beta.payload, b"beta-hello");
            assert_eq!(resp_beta, b"beta-world");

            Ok(())
        }
    }

    /// 验证 ALPN 协商结果是否对上层可见。
    pub mod tls_alpn_route {
        use super::{
            Result, TcpListener, TlsAcceptor, TransportSocketAddr, anyhow, build_client_config,
            build_server_config, perform_tls_round, transport_to_std,
        };

        #[tokio::test(flavor = "multi_thread")]
        async fn negotiated_protocol_exposed() -> Result<()> {
            let (server_config, alpha_cert, _) = build_server_config()?;
            let acceptor = TlsAcceptor::new(server_config);
            let listener = TcpListener::bind(TransportSocketAddr::V4 {
                addr: [127, 0, 0, 1],
                port: 0,
            })
            .await
            .map_err(|err| anyhow!("TLS 服务器绑定失败: {err}"))?;
            let server_addr = transport_to_std(listener.local_addr());

            let alpn_client = build_client_config(&alpha_cert, &["h2", "http/1.1"])?;
            let (observation, _) = perform_tls_round(
                &listener,
                &acceptor,
                server_addr,
                "alpha.test",
                alpn_client,
                b"alpn-req",
                b"alpn-resp",
            )
            .await?;

            assert_eq!(observation.server_name.as_deref(), Some("alpha.test"));
            assert_eq!(observation.alpn.as_deref(), Some(b"h2".as_ref()));
    /// 针对 UDP 批量 IO 优化路径的集成测试。
    pub mod udp_batch_io {
        use super::{Context, Result, UdpSocket};
        use spark_transport_udp::batch::{self, RecvBatchSlot, SendBatchSlot};

        /// 验证批量收发在多报文场景下的正确性与契约保持。
        ///
        /// # 测试步骤（How）
        /// 1. 客户端一次性发出三条报文，服务端调用 [`batch::recv_from`] 读取。
        /// 2. 检查槽位是否正确填充、来源地址是否与客户端一致、未发生截断。
        /// 3. 服务端构造对应响应，调用 [`batch::send_to`] 批量发回并校验写入长度。
        /// 4. 客户端逐一接收响应，确认报文内容与顺序匹配。
        #[tokio::test(flavor = "multi_thread")]
        async fn round_trip() -> Result<()> {
            let server = UdpSocket::bind("127.0.0.1:0")
                .await
                .context("服务端绑定失败")?;
            let server_addr = server.local_addr().context("获取服务端地址失败")?;

            let client = UdpSocket::bind("127.0.0.1:0")
                .await
                .context("客户端绑定失败")?;
            let client_addr = client.local_addr().context("获取客户端地址失败")?;

            let requests = [
                "batch-one".as_bytes(),
                "batch-two".as_bytes(),
                "batch-three".as_bytes(),
            ];
            for payload in &requests {
                client
                    .send_to(payload, server_addr)
                    .await
                    .context("客户端批量发送请求失败")?;
            }

            let mut recv_buffers: Vec<Vec<u8>> = vec![vec![0u8; 128]; requests.len()];
            let mut recv_slots: Vec<RecvBatchSlot<'_>> = recv_buffers
                .iter_mut()
                .map(|buf| RecvBatchSlot::new(buf.as_mut_slice()))
                .collect();

            let received = batch::recv_from(&server, &mut recv_slots)
                .await
                .context("服务端批量接收失败")?;
            assert_eq!(received, requests.len(), "应读取到全部请求报文");

            for (idx, slot) in recv_slots.iter().take(received).enumerate() {
                assert_eq!(slot.addr(), Some(client_addr));
                assert!(!slot.truncated(), "缓冲不应被截断");
                assert_eq!(slot.payload(), requests[idx]);
            }

            let expected_texts: Vec<String> =
                (0..received).map(|idx| format!("ack-{}", idx)).collect();
            let response_buffers: Vec<Vec<u8>> = expected_texts
                .iter()
                .map(|text| text.as_bytes().to_vec())
                .collect();
            let mut send_slots: Vec<SendBatchSlot<'_>> = response_buffers
                .iter()
                .zip(recv_slots.iter())
                .take(received)
                .map(|(payload, slot)| {
                    SendBatchSlot::new(payload.as_slice(), slot.addr().expect("应存在来源地址"))
                })
                .collect();

            batch::send_to(&server, &mut send_slots)
                .await
                .context("服务端批量发送失败")?;

            for (slot, payload) in send_slots.iter().zip(response_buffers.iter()) {
                assert_eq!(slot.sent(), payload.len());
            }

            for expected in &expected_texts {
                let mut buffer = vec![0u8; 128];
                let (len, addr) = client
                    .recv_from(&mut buffer)
                    .await
                    .context("客户端接收响应失败")?;
                assert_eq!(addr, server_addr);
                let text = std::str::from_utf8(&buffer[..len]).context("响应非 UTF-8")?;
                assert_eq!(text, expected);
            }

            Ok(())
        }
    }
}

/// RTP 相关契约测试集合。
#[cfg(test)]
pub mod rtp {
    use anyhow::Result;

    use spark_codec_rtp::{
        RTP_HEADER_MIN_LEN, RTP_VERSION, RtpHeader, RtpPacketBuilder, parse_rtp, seq_less,
    };
    use spark_core::buffer::{BufView, Chunks};

    /// 提供可复用的多分片 `BufView`，用于验证零拷贝解析在非连续缓冲下的行为。
    ///
    /// - **Why**：RTP 报文往往来自底层网络栈的 scatter/gather 缓冲，测试需覆盖多分片场景。
    /// - **How**：持有若干指向原始缓冲的切片指针，每次 `as_chunks` 时复制指针集合构造 `Chunks`。
    struct MultiChunkView<'a> {
        chunks: &'a [&'a [u8]],
        total_len: usize,
    }

    impl<'a> MultiChunkView<'a> {
        fn new(chunks: &'a [&'a [u8]]) -> Self {
            let total_len = chunks.iter().map(|chunk| chunk.len()).sum();
            Self { chunks, total_len }
        }
    }

    impl BufView for MultiChunkView<'_> {
        fn as_chunks(&self) -> Chunks<'_> {
            let slices: Vec<&[u8]> = self.chunks.to_vec();
            Chunks::from_vec(slices)
        }

        fn len(&self) -> usize {
            self.total_len
        }
    }

    /// RTP 头解析相关测试。
    pub mod header_parse {
        use super::*;
        use core::ptr;

        /// 解析带有 CSRC、扩展与 padding 的 RTP 报文，并验证零拷贝窗口。
        #[test]
        fn csrc_extension_padding_roundtrip() -> Result<()> {
            let mut header = RtpHeader::default();
            header.marker = true;
            header.payload_type = 96;
            header.sequence_number = 0xfffe;
            header.timestamp = 0x1122_3344;
            header.ssrc = 0x5566_7788;
            header.extension = true;
            header.padding = true;
            header
                .set_csrcs(&[0x0102_0304, 0x0506_0708])
                .expect("CSRC 设置失败");

            let payload: &[u8] = b"media-payload-demo";
            let extension_bytes = [0xAA, 0xBB, 0xCC, 0xDD, 0x11, 0x22, 0x33, 0x44];

            let builder = RtpPacketBuilder::new(header.clone())
                .payload_view(&payload)
                .extension_bytes(0x1001, &extension_bytes)
                .expect("扩展配置失败")
                .padding(4);

            let mut packet_bytes = vec![0u8; RTP_HEADER_MIN_LEN + 64];
            let used = builder
                .encode_into(&mut packet_bytes)
                .expect("RTP 编码失败");
            packet_bytes.truncate(used);

            // 刻意拆分为多分片，覆盖零拷贝解析。
            let chunk_a = &packet_bytes[..5];
            let chunk_b = &packet_bytes[5..20];
            let chunk_c = &packet_bytes[20..];
            let chunks: [&[u8]; 3] = [chunk_a, chunk_b, chunk_c];
            let view = MultiChunkView::new(&chunks);

            let packet = parse_rtp(&view).expect("RTP 解析失败");

            let parsed = packet.header();
            assert_eq!(parsed.version, RTP_VERSION);
            assert!(parsed.marker);
            assert_eq!(parsed.payload_type, 96);
            assert_eq!(parsed.sequence_number, 0xfffe);
            assert_eq!(parsed.timestamp, 0x1122_3344);
            assert_eq!(parsed.ssrc, 0x5566_7788);
            assert_eq!(parsed.csrcs(), &[0x0102_0304, 0x0506_0708]);

            let extension = packet.extension().expect("解析结果缺少 header 扩展视图");
            assert_eq!(extension.profile, 0x1001);
            let ext_data: Vec<u8> =
                extension
                    .data
                    .as_chunks()
                    .fold(Vec::new(), |mut acc, chunk| {
                        acc.extend_from_slice(chunk);
                        acc
                    });
            assert_eq!(ext_data, extension_bytes);

            let payload_section = packet.payload();
            assert_eq!(payload_section.len(), payload.len());
            let payload_chunks: Vec<&[u8]> = payload_section.as_chunks().collect();
            assert_eq!(payload_chunks.len(), 1, "payload 预计为单片");

            let payload_start = packet_bytes.len() - packet.padding_len() as usize - payload.len();
            let payload_slice = &packet_bytes[payload_start..payload_start + payload.len()];
            assert!(ptr::eq(payload_chunks[0].as_ptr(), payload_slice.as_ptr()));
            assert_eq!(payload_chunks[0], payload);

            assert_eq!(packet.padding_len(), 4);

            Ok(())
        }

        /// 当 header 与 builder 配置不一致时应返回错误，避免输出非法报文。
        #[test]
        fn builder_rejects_mismatched_flags() {
            let mut header = RtpHeader::default();
            header.padding = false;
            let builder = RtpPacketBuilder::new(header).padding(4);
            let mut buffer = vec![0u8; 64];
            let err = builder
                .encode_into(&mut buffer)
                .expect_err("padding 契约应触发错误");
            assert!(matches!(
                err,
                spark_codec_rtp::RtpEncodeError::HeaderMismatch(_)
            ));
        }
    }

    /// 序列号回绕比较测试。
    pub mod seq_wrap_around {
        use super::*;

        /// 验证常规递增场景与回绕场景的比较结果。
        #[test]
        fn ordering_rules() {
            assert!(seq_less(10, 11));
            assert!(!seq_less(11, 11));
            assert!(seq_less(0xFFFE, 0xFFFF));
            assert!(seq_less(0xFFFF, 0));
            assert!(!seq_less(0, 0x8000));
            assert!(!seq_less(0x8000, 0));
        }
    }
}
=======
}

/// RTCP 编解码契约测试集合。
#[cfg(test)]
pub mod rtcp;
>>>>>>> 78a1bba4
<|MERGE_RESOLUTION|>--- conflicted
+++ resolved
@@ -403,7 +403,6 @@
 
         Ok(())
     }
-<<<<<<< HEAD
 
     /// QUIC 多路复用流读写回环测试，验证流 → Channel 映射与背压信号。
     pub mod quic_multiplex {
@@ -1130,10 +1129,7 @@
         }
     }
 }
-=======
-}
 
 /// RTCP 编解码契约测试集合。
 #[cfg(test)]
-pub mod rtcp;
->>>>>>> 78a1bba4
+pub mod rtcp;