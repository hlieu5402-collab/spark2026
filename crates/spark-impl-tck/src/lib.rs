#![doc = r#"
# spark-impl-tck

## 章节定位（Why）
- **目标**：为传输实现提供最小可运行的 TCK（Transport Compatibility Kit），确保每个传输模块在引入真实逻辑后立即被回归验证覆盖。
- **当前阶段**：聚焦 UDP 通道的首发路径，包括基础收发与 SIP `rport` 行为验证。

## 结构概览（How）
- `transport` 模块收纳各项传输相关测试：`udp_smoke`/`udp_rport_return` 覆盖 UDP，`tls_handshake`/`tls_alpn_route`
  验证 TLS 握手、SNI 选证与 ALPN 透出。
- 每个测试均使用 Tokio 多线程运行时，模拟客户端与服务器之间的报文交互。
"#]

pub(crate) mod placeholder {}

#[cfg(test)]
mod transport {
    use spark_core::{contract::CallContext, transport::TransportSocketAddr};
    use spark_transport_tcp::{ShutdownDirection, TcpChannel, TcpListener, TcpSocketConfig};
    use std::{net::SocketAddr, time::Duration};
    use tokio::time::sleep;

    /// 验证 TCP 通道在优雅关闭时遵循“FIN→等待 EOF→释放”的顺序，并正确应用 `linger` 配置。
    ///
    /// # 教案级注释
    ///
    /// ## 意图（Why）
    /// - 确保 `TcpChannel::close_graceful` 能在调用 `shutdown(Write)` 后等待对端发送 FIN，
    ///   与契约文档一致；
    /// - 校验 `TcpSocketConfig::with_linger(Some(..))` 在建连阶段确实生效，避免在生产
    ///   环境中因配置缺失导致 RST 行为不确定。
    ///
    /// ## 体系位置（Architecture）
    /// - 测试位于实现 TCK 的 crate 中，模拟“客户端主动关闭、服务端稍后响应 FIN”场景，
    ///   作为传输层的守门测试；
    /// - 运行时依赖 Tokio 多线程执行器，以贴近真实部署环境。
    ///
    /// ## 核心逻辑（How）
    /// - 启动监听器并接受连接；
    /// - 客户端使用自定义 `linger` 建立连接并调用 `close_graceful`；
    /// - 服务端在读取到 EOF 后延迟一段时间再关闭写半部，
    ///   断言客户端在此期间保持挂起；
    /// - 最终断言 `close_graceful` 成功完成且 `linger` 读取结果与配置一致。
    ///
    /// ## 契约（What）
    /// - **前置条件**：测试环境允许绑定环回地址并启动 Tokio 运行时；
    /// - **后置条件**：若任何步骤违反契约，测试将 panic，从而阻止回归通过。
    ///
    /// ## 注意事项（Trade-offs）
    /// - `sleep(150ms)` 模拟服务端清理资源的耗时，实测中可根据环境调整；
    /// - `SO_LINGER` 在 Linux 上以秒为单位，此处选择 1 秒避免取整误差。
    #[tokio::test(flavor = "multi_thread")]
    async fn tcp_graceful_half_close() {
        let bind_addr: SocketAddr = "127.0.0.1:0".parse().expect("invalid bind addr");
        let listener = TcpListener::bind(TransportSocketAddr::from(bind_addr))
            .await
            .expect("bind listener");
        let local_addr = listener.local_addr();

        let server_ctx = CallContext::builder().build();
        let server_task_ctx = server_ctx.clone();

        let server_task = tokio::spawn(async move {
            let (server_channel, _) = listener
                .accept(&server_task_ctx)
                .await
                .expect("accept connection");
            let mut sink = [0u8; 1];
            let bytes = server_channel
                .read(&server_task_ctx, &mut sink)
                .await
                .expect("read client FIN");
            assert_eq!(bytes, 0, "server must observe client FIN");
            sleep(Duration::from_millis(150)).await;
            server_channel
                .shutdown(&server_task_ctx, ShutdownDirection::Write)
                .await
                .expect("shutdown write half");
        });

        let client_ctx = CallContext::builder().build();
        let client_config = TcpSocketConfig::new().with_linger(Some(Duration::from_secs(1)));
        let client_channel =
            TcpChannel::connect_with_config(&client_ctx, local_addr, client_config.clone())
                .await
                .expect("connect client");

        assert_eq!(
            client_channel.linger().await.expect("query linger option"),
            Some(Duration::from_secs(1))
        );
        assert_eq!(
            client_channel.config().linger(),
            client_config.linger(),
            "config cache should match applied linger",
        );

        let close_ctx = client_ctx.clone();
        let closing_channel = client_channel.clone();
        let close_task =
            tokio::spawn(async move { closing_channel.close_graceful(&close_ctx).await });

        sleep(Duration::from_millis(50)).await;
        assert!(
            !close_task.is_finished(),
            "close_graceful must wait for peer EOF",
        );

        server_task.await.expect("server task join");

        close_task
            .await
            .expect("close task join")
            .expect("close graceful result");

        drop(client_channel);
/// 传输相关测试集合。
#[cfg(test)]
pub mod transport {
    use std::{net::SocketAddr, str, sync::Arc};

    use anyhow::{Context, Result, anyhow};
    use rcgen::generate_simple_self_signed;
    use tokio::{
        io::{AsyncReadExt, AsyncWriteExt},
        net::{TcpStream as TokioTcpStream, UdpSocket},
    };
    use tokio_rustls::TlsConnector;

    use spark_core::{contract::CallContext, transport::TransportSocketAddr};
    use spark_transport_tcp::TcpListener;
    use spark_transport_tls::TlsAcceptor;
    use spark_transport_udp::{SipViaRportDisposition, UdpEndpoint};

    use rustls::crypto::aws_lc_rs::sign::any_supported_type;
    use rustls::{
        RootCertStore,
        client::ClientConfig,
        pki_types::{CertificateDer, PrivateKeyDer, ServerName},
        server::{ResolvesServerCertUsingSni, ServerConfig},
        sign::CertifiedKey,
    };

    /// 将 `TransportSocketAddr` 转换为标准库 `SocketAddr`，以便测试客户端套接字使用。
    fn transport_to_std(addr: TransportSocketAddr) -> SocketAddr {
        match addr {
            TransportSocketAddr::V4 { addr, port } => SocketAddr::from((addr, port)),
            TransportSocketAddr::V6 { addr, port } => {
                SocketAddr::new(std::net::IpAddr::V6(std::net::Ipv6Addr::from(addr)), port)
            }
            _ => panic!("测试暂不支持额外的 TransportSocketAddr 变体"),
        }
    }

    /// TLS 服务器端观察到的握手与收发信息。
    #[derive(Debug, Default)]
    struct ServerObservation {
        payload: Vec<u8>,
        server_name: Option<String>,
        alpn: Option<Vec<u8>>,
    }

    fn generate_certified_key(host: &str) -> Result<(CertifiedKey, CertificateDer<'static>)> {
        let cert = generate_simple_self_signed([host.to_string()]).context("生成自签名证书失败")?;
        let cert_der =
            CertificateDer::from(cert.serialize_der().context("序列化证书 DER 失败")?).into_owned();
        let key_der = PrivateKeyDer::try_from(cert.serialize_private_key_der().as_slice())
            .map_err(|_| anyhow::anyhow!("私钥格式不受支持"))?
            .clone_key();
        let signing_key = any_supported_type(&key_der).context("构造签名密钥失败")?;
        let certified = CertifiedKey::new(vec![cert_der.clone()], signing_key);
        Ok((certified, cert_der))
    }

    fn build_server_config() -> Result<(
        Arc<ServerConfig>,
        CertificateDer<'static>,
        CertificateDer<'static>,
    )> {
        let (alpha_key, alpha_cert) = generate_certified_key("alpha.test")?;
        let (beta_key, beta_cert) = generate_certified_key("beta.test")?;
        let mut resolver = ResolvesServerCertUsingSni::new();
        resolver
            .add("alpha.test", alpha_key)
            .context("注册 alpha.test 证书失败")?;
        resolver
            .add("beta.test", beta_key)
            .context("注册 beta.test 证书失败")?;
        let mut config = ServerConfig::builder()
            .with_no_client_auth()
            .with_cert_resolver(Arc::new(resolver));
        config.alpn_protocols = vec![b"h3".to_vec(), b"h2".to_vec(), b"http/1.1".to_vec()];
        Ok((Arc::new(config), alpha_cert, beta_cert))
    }

    fn build_client_config(
        cert: &CertificateDer<'static>,
        protocols: &[&str],
    ) -> Result<Arc<ClientConfig>> {
        let mut roots = RootCertStore::empty();
        roots
            .add(cert.clone())
            .context("将自签名证书加入 RootCertStore 失败")?;
        let mut config = ClientConfig::builder()
            .with_root_certificates(roots)
            .with_no_client_auth();
        config.alpn_protocols = protocols.iter().map(|p| p.as_bytes().to_vec()).collect();
        Ok(Arc::new(config))
    }

    async fn perform_tls_round(
        listener: &TcpListener,
        acceptor: &TlsAcceptor,
        server_addr: SocketAddr,
        host: &str,
        client_config: Arc<ClientConfig>,
        request: &[u8],
        response: &[u8],
    ) -> Result<(ServerObservation, Vec<u8>)> {
        let server_future = async {
            let ctx = CallContext::builder().build();
            let (tcp, _) = listener
                .accept(&ctx)
                .await
                .map_err(|err| anyhow!("TLS 服务器接受连接失败: {err}"))?;
            let tls = acceptor
                .accept(&ctx, tcp)
                .await
                .map_err(|err| anyhow!("TLS 握手失败: {err}"))?;
            let mut buffer = vec![0u8; 512];
            let received = tls
                .read(&ctx, &mut buffer)
                .await
                .map_err(|err| anyhow!("TLS 服务端读取失败: {err}"))?;
            let mut observation = ServerObservation::default();
            observation.payload.extend_from_slice(&buffer[..received]);
            observation.server_name = tls.server_name().map(|name| name.to_string());
            observation.alpn = tls.alpn_protocol().map(|proto| proto.to_vec());
            tls.write(&ctx, response)
                .await
                .map_err(|err| anyhow!("TLS 服务端写入失败: {err}"))?;
            Ok::<_, anyhow::Error>(observation)
        };

        let client_future = async {
            let stream = TokioTcpStream::connect(server_addr)
                .await
                .context("客户端连接 TLS 服务器失败")?;
            let connector = TlsConnector::from(client_config);
            let name = ServerName::try_from(host.to_string()).context("无效的 SNI 主机名")?;
            let mut tls_stream = connector
                .connect(name, stream)
                .await
                .context("客户端 TLS 握手失败")?;
            tls_stream
                .write_all(request)
                .await
                .context("客户端写入请求失败")?;
            let mut buf = vec![0u8; 512];
            let read = tls_stream
                .read(&mut buf)
                .await
                .context("客户端读取响应失败")?;
            Ok::<_, anyhow::Error>(buf[..read].to_vec())
        };

        let (server_result, client_result) = tokio::join!(server_future, client_future);
        Ok((server_result?, client_result?))
    }

    /// UDP 基线能力测试集合。
    pub mod udp_smoke {
        use super::{
            Context, Result, TransportSocketAddr, UdpEndpoint, UdpSocket, transport_to_std,
        };

        /// UDP 烟囱测试：验证绑定、收包、回包等最小链路是否可用。
        ///
        /// # 测试逻辑（How）
        /// 1. 绑定服务端 `UdpEndpoint` 到 `127.0.0.1:0`，并获取实际监听地址。
        /// 2. 客户端发送 `ping` 报文，服务端读取并校验源地址。
        /// 3. 使用 `UdpReturnRoute` 将 `pong` 报文回发客户端，确认响应可达。
        #[tokio::test(flavor = "multi_thread")]
        async fn bind_send_recv() -> Result<()> {
            let endpoint = UdpEndpoint::bind(TransportSocketAddr::V4 {
                addr: [127, 0, 0, 1],
                port: 0,
            })
            .await?;
            let server_addr = transport_to_std(endpoint.local_addr()?);

            let client = UdpSocket::bind("127.0.0.1:0").await?;
            let client_addr = client.local_addr()?;
            let payload = b"ping";

            client
                .send_to(payload, server_addr)
                .await
                .context("客户端发送 ping 失败")?;

            let mut buffer = vec![0u8; 1024];
            let incoming = endpoint
                .recv_from(&mut buffer)
                .await
                .context("服务端接收 ping 失败")?;

            assert_eq!(&buffer[..incoming.len()], payload);
            assert_eq!(incoming.peer().port(), client_addr.port());

            let route = incoming.return_route().clone();
            let response = b"pong";
            endpoint
                .send_to(response, &route)
                .await
                .context("服务端发送 pong 失败")?;

            let mut recv_buffer = vec![0u8; 1024];
            let (received, addr) = client
                .recv_from(&mut recv_buffer)
                .await
                .context("客户端接收 pong 失败")?;

            assert_eq!(addr, server_addr);
            assert_eq!(&recv_buffer[..received], response);
            assert_eq!(route.target().port(), client_addr.port());

            Ok(())
        }
    }

    /// 验证 `rport` 在响应中被正确回写，确保 NAT 场景可达。
    ///
    /// # 测试逻辑
    /// 1. 构造包含 `Via` 头且携带 `;rport` 参数的 SIP 请求。
    /// 2. 服务端解析后回发响应，`send_to` 应在 `Via` 头中补写客户端实际端口。
    /// 3. 客户端收到响应后，校验 `;rport=<port>` 是否存在。
    #[tokio::test(flavor = "multi_thread")]
    async fn udp_rport_return() -> Result<()> {
        let endpoint = UdpEndpoint::bind(TransportSocketAddr::V4 {
            addr: [127, 0, 0, 1],
            port: 0,
        })
        .await?;
        let server_addr = transport_to_std(endpoint.local_addr()?);

        let client = UdpSocket::bind("127.0.0.1:0").await?;
        let client_addr = client.local_addr()?;

        let request = "REGISTER sip:spark.invalid SIP/2.0\r\nVia: SIP/2.0/UDP client.invalid;branch=z9hG4bK-1;rport\r\n\r\n";
        client
            .send_to(request.as_bytes(), server_addr)
            .await
            .context("客户端发送 SIP 请求失败")?;

        let mut buffer = vec![0u8; 1024];
        let incoming = endpoint
            .recv_from(&mut buffer)
            .await
            .context("服务端接收 SIP 请求失败")?;

        assert_eq!(
            incoming.return_route().sip_rport(),
            SipViaRportDisposition::Requested
        );

        let route = incoming.return_route().clone();
        let response =
            "SIP/2.0 200 OK\r\nVia: SIP/2.0/UDP client.invalid;branch=z9hG4bK-1;rport\r\n\r\n";
        endpoint
            .send_to(response.as_bytes(), &route)
            .await
            .context("服务端发送 SIP 响应失败")?;

        let mut recv_buffer = vec![0u8; 1024];
        let (received, _) = client
            .recv_from(&mut recv_buffer)
            .await
            .context("客户端接收 SIP 响应失败")?;

        let text = str::from_utf8(&recv_buffer[..received])?;
        let expected_marker = format!(";rport={}", client_addr.port());
        assert!(
            text.contains(&expected_marker),
            "响应缺少正确的 rport，期望片段：{}，实际：{}",
            expected_marker,
            text
        );

        Ok(())
    }

<<<<<<< HEAD
    /// TLS 握手与读写行为验证。
    pub mod tls_handshake {
        use super::{
            Result, TcpListener, TlsAcceptor, TransportSocketAddr, anyhow, build_client_config,
            build_server_config, perform_tls_round, transport_to_std,
        };

        #[tokio::test(flavor = "multi_thread")]
        async fn sni_selection_and_io() -> Result<()> {
            let (server_config, alpha_cert, beta_cert) = build_server_config()?;
            let acceptor = TlsAcceptor::new(server_config);
            let listener = TcpListener::bind(TransportSocketAddr::V4 {
                addr: [127, 0, 0, 1],
                port: 0,
            })
            .await
            .map_err(|err| anyhow!("TLS 服务器绑定失败: {err}"))?;
            let server_addr = transport_to_std(listener.local_addr());

            let alpha_client = build_client_config(&alpha_cert, &[])?;
            let (obs_alpha, resp_alpha) = perform_tls_round(
                &listener,
                &acceptor,
                server_addr,
                "alpha.test",
                alpha_client,
                b"alpha-hello",
                b"alpha-world",
            )
            .await?;
            assert_eq!(obs_alpha.server_name.as_deref(), Some("alpha.test"));
            assert_eq!(obs_alpha.payload, b"alpha-hello");
            assert_eq!(resp_alpha, b"alpha-world");

            let beta_client = build_client_config(&beta_cert, &[])?;
            let (obs_beta, resp_beta) = perform_tls_round(
                &listener,
                &acceptor,
                server_addr,
                "beta.test",
                beta_client,
                b"beta-hello",
                b"beta-world",
            )
            .await?;
            assert_eq!(obs_beta.server_name.as_deref(), Some("beta.test"));
            assert_eq!(obs_beta.payload, b"beta-hello");
            assert_eq!(resp_beta, b"beta-world");

            Ok(())
        }
    }

    /// 验证 ALPN 协商结果是否对上层可见。
    pub mod tls_alpn_route {
        use super::{
            Result, TcpListener, TlsAcceptor, TransportSocketAddr, anyhow, build_client_config,
            build_server_config, perform_tls_round, transport_to_std,
        };

        #[tokio::test(flavor = "multi_thread")]
        async fn negotiated_protocol_exposed() -> Result<()> {
            let (server_config, alpha_cert, _) = build_server_config()?;
            let acceptor = TlsAcceptor::new(server_config);
            let listener = TcpListener::bind(TransportSocketAddr::V4 {
                addr: [127, 0, 0, 1],
                port: 0,
            })
            .await
            .map_err(|err| anyhow!("TLS 服务器绑定失败: {err}"))?;
            let server_addr = transport_to_std(listener.local_addr());

            let alpn_client = build_client_config(&alpha_cert, &["h2", "http/1.1"])?;
            let (observation, _) = perform_tls_round(
                &listener,
                &acceptor,
                server_addr,
                "alpha.test",
                alpn_client,
                b"alpn-req",
                b"alpn-resp",
            )
            .await?;

            assert_eq!(observation.server_name.as_deref(), Some("alpha.test"));
            assert_eq!(observation.alpn.as_deref(), Some(b"h2".as_ref()));
=======
    /// 针对 UDP 批量 IO 优化路径的集成测试。
    pub mod udp_batch_io {
        use super::{Context, Result, UdpSocket};
        use spark_transport_udp::batch::{self, RecvBatchSlot, SendBatchSlot};

        /// 验证批量收发在多报文场景下的正确性与契约保持。
        ///
        /// # 测试步骤（How）
        /// 1. 客户端一次性发出三条报文，服务端调用 [`batch::recv_from`] 读取。
        /// 2. 检查槽位是否正确填充、来源地址是否与客户端一致、未发生截断。
        /// 3. 服务端构造对应响应，调用 [`batch::send_to`] 批量发回并校验写入长度。
        /// 4. 客户端逐一接收响应，确认报文内容与顺序匹配。
        #[tokio::test(flavor = "multi_thread")]
        async fn round_trip() -> Result<()> {
            let server = UdpSocket::bind("127.0.0.1:0")
                .await
                .context("服务端绑定失败")?;
            let server_addr = server.local_addr().context("获取服务端地址失败")?;

            let client = UdpSocket::bind("127.0.0.1:0")
                .await
                .context("客户端绑定失败")?;
            let client_addr = client.local_addr().context("获取客户端地址失败")?;

            let requests = [
                "batch-one".as_bytes(),
                "batch-two".as_bytes(),
                "batch-three".as_bytes(),
            ];
            for payload in &requests {
                client
                    .send_to(payload, server_addr)
                    .await
                    .context("客户端批量发送请求失败")?;
            }

            let mut recv_buffers: Vec<Vec<u8>> = vec![vec![0u8; 128]; requests.len()];
            let mut recv_slots: Vec<RecvBatchSlot<'_>> = recv_buffers
                .iter_mut()
                .map(|buf| RecvBatchSlot::new(buf.as_mut_slice()))
                .collect();

            let received = batch::recv_from(&server, &mut recv_slots)
                .await
                .context("服务端批量接收失败")?;
            assert_eq!(received, requests.len(), "应读取到全部请求报文");

            for (idx, slot) in recv_slots.iter().take(received).enumerate() {
                assert_eq!(slot.addr(), Some(client_addr));
                assert!(!slot.truncated(), "缓冲不应被截断");
                assert_eq!(slot.payload(), requests[idx]);
            }

            let expected_texts: Vec<String> =
                (0..received).map(|idx| format!("ack-{}", idx)).collect();
            let response_buffers: Vec<Vec<u8>> = expected_texts
                .iter()
                .map(|text| text.as_bytes().to_vec())
                .collect();
            let mut send_slots: Vec<SendBatchSlot<'_>> = response_buffers
                .iter()
                .zip(recv_slots.iter())
                .take(received)
                .map(|(payload, slot)| {
                    SendBatchSlot::new(payload.as_slice(), slot.addr().expect("应存在来源地址"))
                })
                .collect();

            batch::send_to(&server, &mut send_slots)
                .await
                .context("服务端批量发送失败")?;

            for (slot, payload) in send_slots.iter().zip(response_buffers.iter()) {
                assert_eq!(slot.sent(), payload.len());
            }

            for expected in &expected_texts {
                let mut buffer = vec![0u8; 128];
                let (len, addr) = client
                    .recv_from(&mut buffer)
                    .await
                    .context("客户端接收响应失败")?;
                assert_eq!(addr, server_addr);
                let text = std::str::from_utf8(&buffer[..len]).context("响应非 UTF-8")?;
                assert_eq!(text, expected);
            }
>>>>>>> 05e82154

            Ok(())
        }
    }
}<|MERGE_RESOLUTION|>--- conflicted
+++ resolved
@@ -389,7 +389,6 @@
         Ok(())
     }
 
-<<<<<<< HEAD
     /// TLS 握手与读写行为验证。
     pub mod tls_handshake {
         use super::{
@@ -476,7 +475,6 @@
 
             assert_eq!(observation.server_name.as_deref(), Some("alpha.test"));
             assert_eq!(observation.alpn.as_deref(), Some(b"h2".as_ref()));
-=======
     /// 针对 UDP 批量 IO 优化路径的集成测试。
     pub mod udp_batch_io {
         use super::{Context, Result, UdpSocket};
@@ -563,7 +561,6 @@
                 let text = std::str::from_utf8(&buffer[..len]).context("响应非 UTF-8")?;
                 assert_eq!(text, expected);
             }
->>>>>>> 05e82154
 
             Ok(())
         }
