--- conflicted
+++ resolved
@@ -21,10 +21,8 @@
 /// - 所有真实测试迁移至 `tests/` 目录中的集成测试。
 pub(crate) mod placeholder {}
 
-<<<<<<< HEAD
 #[cfg(test)]
 mod sdp;
-=======
 #[cfg(all(test, feature = "transport-tests"))]
 mod transport_graceful {
     use spark_core::{contract::CallContext, transport::TransportSocketAddr};
@@ -1157,5 +1155,4 @@
 
 /// RTCP 编解码契约测试集合。
 #[cfg(test)]
-pub mod rtcp;
->>>>>>> 08d5136b
+pub mod rtcp;