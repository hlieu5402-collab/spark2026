--- conflicted
+++ resolved
@@ -10,7 +10,6 @@
 - 每个测试均使用 Tokio 多线程运行时，模拟客户端与服务器之间的报文交互。
 "#]
 
-<<<<<<< HEAD
 pub(crate) mod placeholder {}
 
 #[cfg(test)]
@@ -114,7 +113,6 @@
             .expect("close graceful result");
 
         drop(client_channel);
-=======
 /// 传输相关测试集合。
 #[cfg(test)]
 pub mod transport {
@@ -256,6 +254,5 @@
         );
 
         Ok(())
->>>>>>> 963e52fb
     }
 }