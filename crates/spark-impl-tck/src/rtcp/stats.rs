//! SR/RR 生成逻辑的契约测试。
//!
//! # 教案定位（Why）
//! - 验证 `spark-codec-rtcp::stats` 模块在构造 Sender Report / Receiver Report 时对 NTP、RTP、统计字段的映射是否符合 RFC3550 要求。
//! - 为后续媒体栈实现提供回归基线，确保边界条件（延迟饱和、LSR 计算等）不会因重构而回退。
//!
//! # 测试策略（How）
//! - 构造伪造的 RTP 时钟实现，模拟 90 kHz 媒体时钟与 NTP 时间之间的映射关系。
//! - 针对 SR/RR 分别断言：SenderInfo、接收报告块、Profile 扩展等字段与输入统计一致。
//! - 覆盖异常情况，例如 `cumulative_lost` 超界及延迟溢出，确认构建函数采取饱和策略。

use core::time::Duration;
use std::time::{Duration as StdDuration, UNIX_EPOCH};

use spark_codec_rtcp::{
<<<<<<< HEAD
    NtpTime, ReceiverStatistics, ReceptionStatistics, RtcpPacket, RtcpPacketVec, RtpClock,
    SenderStatistics, build_rr, build_sr,
=======
    BuildError, NtpTime, ReceiverStat, ReceiverStatistics, ReceptionStat, ReceptionStatistics,
    RtcpPacket, RtcpPacketVec, RtpClock, RtpClockMapper, SenderStat, SenderStatistics, build_rr,
    build_rr_raw, build_sr, build_sr_raw,
>>>>>>> 2910956c
};

/// 90 kHz RTP 媒体时钟：RTP 时间戳 = 秒 * 90000 + (fraction >> 16)。
struct NinetyKhzClock;

impl RtpClock for NinetyKhzClock {
    fn to_rtp_timestamp(&self, ntp: &NtpTime) -> u32 {
        ntp.seconds().saturating_mul(90_000) + (ntp.fraction() >> 16)
    }
}

/// 验证高阶构建器能够复制发送者统计与接收报告字段。
#[test]
fn build_sr_populates_sender_and_reports() {
    let clock = NinetyKhzClock;
    let last_sr = NtpTime::from_parts(0x0203, 0x0405_0000);
    let stats = SenderStatistics {
        sender_ssrc: 0x1122_3344,
        capture_ntp: NtpTime::from_parts(0x0123_4567, 0x89AB_CDEF),
        rtp_timestamp_override: None,
        sender_packet_count: 123_456,
        sender_octet_count: 654_321,
        reports: &[ReceptionStatistics {
            source_ssrc: 0x5566_7788,
            fraction_lost: 42,
            cumulative_lost: 12_345,
            extended_highest_sequence: 0x9ABC_DEF0,
            interarrival_jitter: 0x0102_0304,
            last_sr: Some(last_sr),
            delay_since_last_sr: Some(Duration::new(3, 500_000_000)),
        }],
        profile_extensions: &[0xDE, 0xAD, 0xBE, 0xEF],
    };

    let mut packets = RtcpPacketVec::new();
    build_sr(&clock, &stats, &mut packets);

    let packet = packets.pop().expect("SR builder must output one packet");
    let RtcpPacket::SenderReport(report) = packet else {
        panic!("expected SenderReport")
    };

    assert_eq!(report.sender_ssrc, stats.sender_ssrc);
    assert_eq!(report.profile_extensions, stats.profile_extensions);
    assert_eq!(report.sender_info.ntp_timestamp, stats.capture_ntp.as_u64());
    let expected_rtp = clock.to_rtp_timestamp(&stats.capture_ntp);
    assert_eq!(report.sender_info.rtp_timestamp, expected_rtp);
    assert_eq!(
        report.sender_info.sender_packet_count,
        stats.sender_packet_count
    );
    assert_eq!(
        report.sender_info.sender_octet_count,
        stats.sender_octet_count
    );

    assert_eq!(report.reports.len(), 1);
    let rr = &report.reports[0];
    assert_eq!(rr.source_ssrc, 0x5566_7788);
    assert_eq!(rr.fraction_lost, 42);
    assert_eq!(rr.cumulative_lost, 12_345);
    assert_eq!(rr.extended_highest_sequence, 0x9ABC_DEF0);
    assert_eq!(rr.interarrival_jitter, 0x0102_0304);
    assert_eq!(rr.last_sr_timestamp, last_sr.lsr());
    // 3.5 秒 => 3 * 65536 + 0.5 * 65536 = 229376
    assert_eq!(rr.delay_since_last_sr, 229_376);
}

/// 验证高阶构建器对延迟饱和与 profile 扩展复制的处理。
#[test]
fn build_rr_respects_overrides_and_saturation() {
    let reception = ReceptionStatistics {
        source_ssrc: 0xCAFEBABE,
        fraction_lost: 255,
        cumulative_lost: 10_000_000, // 超界应被裁剪至 24-bit 上限
        extended_highest_sequence: 0x0102_0304,
        interarrival_jitter: 0x0506_0708,
        last_sr: None,
        delay_since_last_sr: Some(Duration::new(u64::from(u16::MAX) + 10, 900_000_000)),
    };

    let recv_stats = ReceiverStatistics {
        reporter_ssrc: 0xA0B1_C2D3,
        reports: &[reception],
        profile_extensions: &[1, 2, 3, 4, 5, 6, 7, 8],
    };

    let mut packets = RtcpPacketVec::new();
    build_rr(&recv_stats, &mut packets);

    match packets.pop().expect("RR builder must output one packet") {
        RtcpPacket::ReceiverReport(report) => {
            assert_eq!(report.reporter_ssrc, recv_stats.reporter_ssrc);
            assert_eq!(report.profile_extensions, recv_stats.profile_extensions);
            assert_eq!(report.reports.len(), 1);
            let block = &report.reports[0];
            assert_eq!(block.source_ssrc, reception.source_ssrc);
            assert_eq!(block.fraction_lost, 255);
            assert_eq!(block.cumulative_lost, 0x7F_FFFF);
            assert_eq!(block.last_sr_timestamp, 0);
            assert_eq!(block.delay_since_last_sr, u32::MAX);
        }
        other => panic!("unexpected packet variant: {other:?}"),
    }
}

/// 验证高阶构建器优先使用 `rtp_timestamp_override`。
#[test]
fn build_sr_honors_rtp_override() {
    let stats = SenderStatistics {
        sender_ssrc: 0xFEED_CAFE,
        capture_ntp: NtpTime::from_parts(10, 0),
        rtp_timestamp_override: Some(0xDEAD_BEEF),
        sender_packet_count: 1,
        sender_octet_count: 2,
        reports: &[],
        profile_extensions: &[],
    };
<<<<<<< HEAD

    let mut packets = RtcpPacketVec::new();
    build_sr(&NinetyKhzClock, &stats, &mut packets);

    let packet = packets.pop().expect("SR builder must output one packet");
    let RtcpPacket::SenderReport(report) = packet else {
        panic!("expected SenderReport");
    };

    assert_eq!(report.sender_info.rtp_timestamp, 0xDEAD_BEEF);
}
// SR/RR 报文生成测试集。
//
// # 教案意图（Why）
// - 验证 `spark-codec-rtcp::build_sr_raw` 与 `build_rr_raw` 对时间映射、字段对齐与边界检查的实现是否符合 RFC3550。
// - 帮助实现者理解 Sender Report/Receiver Report 的字节布局，在扩展复合报文生成之前锁定基线能力。
//
// # 测试范围（What）
// - **正向路径**：生成包含统计与 Profile 扩展字段的 SR/RR，并比对完整字节序列；
// - **异常路径**：验证时钟回退、扩展对齐与累计丢包范围等契约违规时返回错误。
//
// # 设计策略（How）
// - 使用固定时间与统计输入，以纯字节断言避免实现与测试共享逻辑；
// - 通过拆分测试函数覆盖不同的错误分支，确保错误信息可读且精确。
=======
>>>>>>> 2910956c

    let mut packets = RtcpPacketVec::new();
    build_sr(&NinetyKhzClock, &stats, &mut packets);

<<<<<<< HEAD
use spark_codec_rtcp::{
    BuildError, ReceiverStat, ReceptionStat, RtpClockMapper, SenderStat, build_rr_raw, build_sr_raw,
};
=======
    let packet = packets.pop().expect("SR builder must emit a packet");
    let RtcpPacket::SenderReport(report) = packet else {
        panic!("expected SenderReport variant")
    };

    assert_eq!(report.sender_info.rtp_timestamp, 0xDEAD_BEEF);
    assert_eq!(report.sender_info.ntp_timestamp, stats.capture_ntp.as_u64());
}
>>>>>>> 2910956c

/// 生成包含单个接收报告与 Profile 扩展的 Sender Report，并校验完整字节序列。
#[test]
fn raw_build_sender_report_with_statistics() {
    let clock = RtpClockMapper::new(UNIX_EPOCH, 0, 90_000);
    let capture_time = UNIX_EPOCH + StdDuration::from_millis(1500);
    let reports = [ReceptionStat {
        source_ssrc: 0x0102_0304,
        fraction_lost: 0x05,
        cumulative_lost: 0x0000_0607,
        extended_highest_sequence: 0x1020_3040,
        interarrival_jitter: 0x1122_3344,
        last_sr_timestamp: 0x5566_7788,
        delay_since_last_sr: 0x99AA_BBCC,
    }];
    let sender_stat = SenderStat {
        sender_ssrc: 0x5566_7788,
        capture_time,
        sender_packet_count: 0x0001_0203,
        sender_octet_count: 0x0002_0304,
        reports: &reports,
        profile_extensions: &[0xDE, 0xAD, 0xBE, 0xEF],
    };

    let mut out = Vec::new();
    build_sr_raw(&clock, &sender_stat, &mut out).expect("SR 生成应成功");

    let expected = hex::decode(
        "81c8000d5566778883aa7e818000000000020f580001020300020304010203040500060710203040112233445566778899aabbccdeadbeef",
    )
    .expect("固定的十六进制字符串应合法");
    assert_eq!(out, expected);
}

/// 生成包含两个接收报告的 Receiver Report，并验证负累计丢包的编码逻辑。
#[test]
fn raw_build_receiver_report_with_signed_loss() {
    let reports = [
        ReceptionStat {
            source_ssrc: 0x0102_0304,
            fraction_lost: 0x05,
            cumulative_lost: 0x0000_0607,
            extended_highest_sequence: 0x1020_3040,
            interarrival_jitter: 0x1122_3344,
            last_sr_timestamp: 0x5566_7788,
            delay_since_last_sr: 0x99AA_BBCC,
        },
        ReceptionStat {
            source_ssrc: 0x0A0B_0C0D,
            fraction_lost: 0xFE,
            cumulative_lost: -5,
            extended_highest_sequence: 0x2222_2222,
            interarrival_jitter: 0x3333_3333,
            last_sr_timestamp: 0x4444_4444,
            delay_since_last_sr: 0x5555_5555,
        },
    ];
    let recv_stat = ReceiverStat {
        reporter_ssrc: 0xCAFE_BABE,
        reports: &reports,
        profile_extensions: &[],
    };

    let mut out = Vec::new();
    build_rr_raw(&recv_stat, &mut out).expect("RR 生成应成功");

    let expected = hex::decode(
        "82c9000dcafebabe010203040500060710203040112233445566778899aabbcc0a0b0c0dfefffffb22222222333333334444444455555555",
    )
    .expect("固定的十六进制字符串应合法");
    assert_eq!(out, expected);
}

/// 当采样时间早于映射器起点时应返回 `ClockWentBackwards` 错误，避免生成无效 NTP/RTP 时间戳。
#[test]
fn raw_sr_rejects_clock_rewind() {
    let clock = RtpClockMapper::new(UNIX_EPOCH + StdDuration::from_secs(10), 0, 90_000);
    let sender_stat = SenderStat {
        sender_ssrc: 0x1234_5678,
        capture_time: UNIX_EPOCH,
        sender_packet_count: 0,
        sender_octet_count: 0,
        reports: &[],
        profile_extensions: &[],
    };

    let mut out = Vec::new();
    let error = build_sr_raw(&clock, &sender_stat, &mut out).expect_err("采样时间回退应触发错误");
    assert!(matches!(error, BuildError::ClockWentBackwards));
}

/// Profile 扩展长度必须按 32-bit 对齐，否则返回 `MisalignedProfileExtension`。
#[test]
fn raw_rr_rejects_misaligned_extension() {
    let recv_stat = ReceiverStat {
        reporter_ssrc: 0xCAFE_BABE,
        reports: &[],
        profile_extensions: &[0xAA],
    };
    let mut out = Vec::new();
    let error = build_rr_raw(&recv_stat, &mut out).expect_err("未对齐的扩展应触发错误");
    assert!(matches!(
        error,
        BuildError::MisalignedProfileExtension { len: 1 }
    ));
}

/// `cumulative_lost` 超过 24-bit 表示范围时应触发 `CumulativeLostOutOfRange` 错误。
#[test]
fn raw_reception_stat_rejects_out_of_range_loss() {
    let reports = [ReceptionStat {
        source_ssrc: 0,
        fraction_lost: 0,
        cumulative_lost: 1 << 24,
        extended_highest_sequence: 0,
        interarrival_jitter: 0,
        last_sr_timestamp: 0,
        delay_since_last_sr: 0,
    }];
    let recv_stat = ReceiverStat {
        reporter_ssrc: 0,
        reports: &reports,
        profile_extensions: &[],
    };
    let mut out = Vec::new();
    let error = build_rr_raw(&recv_stat, &mut out).expect_err("超范围累计丢包应触发错误");
    assert!(matches!(
        error,
        BuildError::CumulativeLostOutOfRange { value } if value == (1 << 24)
    ));
}<|MERGE_RESOLUTION|>--- conflicted
+++ resolved
@@ -13,14 +13,11 @@
 use std::time::{Duration as StdDuration, UNIX_EPOCH};
 
 use spark_codec_rtcp::{
-<<<<<<< HEAD
     NtpTime, ReceiverStatistics, ReceptionStatistics, RtcpPacket, RtcpPacketVec, RtpClock,
     SenderStatistics, build_rr, build_sr,
-=======
     BuildError, NtpTime, ReceiverStat, ReceiverStatistics, ReceptionStat, ReceptionStatistics,
     RtcpPacket, RtcpPacketVec, RtpClock, RtpClockMapper, SenderStat, SenderStatistics, build_rr,
     build_rr_raw, build_sr, build_sr_raw,
->>>>>>> 2910956c
 };
 
 /// 90 kHz RTP 媒体时钟：RTP 时间戳 = 秒 * 90000 + (fraction >> 16)。
@@ -139,7 +136,6 @@
         reports: &[],
         profile_extensions: &[],
     };
-<<<<<<< HEAD
 
     let mut packets = RtcpPacketVec::new();
     build_sr(&NinetyKhzClock, &stats, &mut packets);
@@ -164,17 +160,13 @@
 // # 设计策略（How）
 // - 使用固定时间与统计输入，以纯字节断言避免实现与测试共享逻辑；
 // - 通过拆分测试函数覆盖不同的错误分支，确保错误信息可读且精确。
-=======
->>>>>>> 2910956c
 
     let mut packets = RtcpPacketVec::new();
     build_sr(&NinetyKhzClock, &stats, &mut packets);
 
-<<<<<<< HEAD
 use spark_codec_rtcp::{
     BuildError, ReceiverStat, ReceptionStat, RtpClockMapper, SenderStat, build_rr_raw, build_sr_raw,
 };
-=======
     let packet = packets.pop().expect("SR builder must emit a packet");
     let RtcpPacket::SenderReport(report) = packet else {
         panic!("expected SenderReport variant")
@@ -183,7 +175,6 @@
     assert_eq!(report.sender_info.rtp_timestamp, 0xDEAD_BEEF);
     assert_eq!(report.sender_info.ntp_timestamp, stats.capture_ntp.as_u64());
 }
->>>>>>> 2910956c
 
 /// 生成包含单个接收报告与 Profile 扩展的 Sender Report，并校验完整字节序列。
 #[test]
