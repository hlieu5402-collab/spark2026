[package]
name = "spark-impl-tck"
version = "0.1.0"
edition = "2024"
publish = false
license = "Apache-2.0"

[features]
default = []
transport-tests = []
rtp-tests = []

[lib]
# `cargo bench -- --quick` 会向所有基于 `libtest` 的单元测试传递额外参数，
# `spark-impl-tck` 不提供基准测试入口，因此禁用基准运行以避免参数解析失败。
bench = false

[dependencies]
spark-core = { path = "../../spark-core" }

[dev-dependencies]
spark-transport-tcp = { path = "../spark-transport-tcp" }
spark-transport-udp = { path = "../spark-transport-udp", features = ["batch-udp-unix"] }
spark-transport-tls = { path = "../spark-transport-tls" }
spark-transport-quic = { path = "../spark-transport-quic" }
anyhow = "1.0"
quinn = "0.11"
rustls-pki-types = "1.12"
tokio = { workspace = true, features = ["macros", "rt-multi-thread", "time", "net", "io-util", "sync"] }
tokio-rustls = "0.26"
<<<<<<< HEAD
rcgen = "0.13"
serde = { version = "1.0", features = ["derive"] }
serde_json = "1.0"
spark-codec-sdp = { path = "../../spark-codec-sdp" }
=======
rustls = { version = "0.23", default-features = false, features = ["std"] }
rcgen = "0.13"
serde = { version = "1.0", features = ["derive"] }
serde_json = "1.0"
hex = "0.4"
spark-codec-rtcp = { path = "../../spark-codec-rtcp" }
>>>>>>> 08d5136b

[[bench]]
name = "tcp_throughput"
harness = false<|MERGE_RESOLUTION|>--- conflicted
+++ resolved
@@ -28,19 +28,13 @@
 rustls-pki-types = "1.12"
 tokio = { workspace = true, features = ["macros", "rt-multi-thread", "time", "net", "io-util", "sync"] }
 tokio-rustls = "0.26"
-<<<<<<< HEAD
 rcgen = "0.13"
 serde = { version = "1.0", features = ["derive"] }
 serde_json = "1.0"
 spark-codec-sdp = { path = "../../spark-codec-sdp" }
-=======
 rustls = { version = "0.23", default-features = false, features = ["std"] }
-rcgen = "0.13"
-serde = { version = "1.0", features = ["derive"] }
-serde_json = "1.0"
 hex = "0.4"
 spark-codec-rtcp = { path = "../../spark-codec-rtcp" }
->>>>>>> 08d5136b
 
 [[bench]]
 name = "tcp_throughput"
