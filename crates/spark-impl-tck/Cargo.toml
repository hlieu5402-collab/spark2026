[package]
name = "spark-impl-tck"
version = "0.1.0"
edition = "2024"
publish = false
license = "Apache-2.0"

[features]
default = []
transport-tests = []
rtp-tests = []

[lib]
# `cargo bench -- --quick` 会向所有基于 `libtest` 的单元测试传递额外参数，
# `spark-impl-tck` 不提供基准测试入口，因此禁用基准运行以避免参数解析失败。
bench = false

[features]
default = []
transport-tests = []

[dependencies]
spark-core = { path = "../../spark-core" }

[dev-dependencies]
spark-transport-tcp = { path = "../spark-transport-tcp" }
spark-transport-udp = { path = "../spark-transport-udp", features = ["batch-udp-unix"] }
spark-transport-tls = { path = "../spark-transport-tls" }
spark-transport-quic = { path = "../spark-transport-quic" }
anyhow = "1.0"
quinn = "0.11"
rustls-pki-types = "1.12"
tokio = { workspace = true, features = ["macros", "rt-multi-thread", "time", "net", "io-util", "sync"] }
tokio-rustls = "0.26"
rcgen = "0.13"
serde = { version = "1.0", features = ["derive"] }
serde_json = "1.0"
<<<<<<< HEAD
spark-codec-rtp = { path = "../../spark-codec-rtp" }
=======
spark-codec-sdp = { path = "../../spark-codec-sdp" }
rustls = { version = "0.23", default-features = false, features = ["std"] }
hex = "0.4"
>>>>>>> d78f5cbc
spark-codec-rtcp = { path = "../../spark-codec-rtcp" }

[[bench]]
name = "tcp_throughput"
harness = false<|MERGE_RESOLUTION|>--- conflicted
+++ resolved
@@ -35,13 +35,10 @@
 rcgen = "0.13"
 serde = { version = "1.0", features = ["derive"] }
 serde_json = "1.0"
-<<<<<<< HEAD
 spark-codec-rtp = { path = "../../spark-codec-rtp" }
-=======
 spark-codec-sdp = { path = "../../spark-codec-sdp" }
 rustls = { version = "0.23", default-features = false, features = ["std"] }
 hex = "0.4"
->>>>>>> d78f5cbc
 spark-codec-rtcp = { path = "../../spark-codec-rtcp" }
 
 [[bench]]
