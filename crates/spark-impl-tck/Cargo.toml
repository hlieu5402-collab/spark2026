--- conflicted
+++ resolved
@@ -35,15 +35,12 @@
 rcgen = "0.13"
 serde = { version = "1.0", features = ["derive"] }
 serde_json = "1.0"
-<<<<<<< HEAD
 spark-codec-sip = { path = "../../spark-codec-sip" }
-=======
 spark-codec-rtp = { path = "../../spark-codec-rtp" }
 spark-codec-sdp = { path = "../../spark-codec-sdp" }
 rustls = { version = "0.23", default-features = false, features = ["std"] }
 hex = "0.4"
 spark-codec-rtcp = { path = "../../spark-codec-rtcp" }
->>>>>>> 185ba9c4
 
 [[bench]]
 name = "tcp_throughput"
