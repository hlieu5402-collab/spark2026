--- conflicted
+++ resolved
@@ -19,22 +19,14 @@
 spark-transport-tls = { path = "../spark-transport-tls" }
 spark-transport-quic = { path = "../spark-transport-quic" }
 anyhow = "1.0"
-<<<<<<< HEAD
 tokio = { workspace = true, features = ["macros", "rt-multi-thread", "time", "net", "io-util", "sync"] }
 tokio-rustls = "0.26"
 rustls = "0.23"
 rcgen = "0.13"
-=======
-tokio = { workspace = true, features = ["macros", "rt-multi-thread", "time", "net"] }
-tokio-rustls = "0.26"
-rustls = "0.23"
-rcgen = "0.12"
-tokio = { workspace = true, features = ["rt-multi-thread", "sync"] }
 serde = { version = "1.0", features = ["derive"] }
 serde_json = "1.0"
 
 [[bench]]
 name = "tcp_throughput"
 harness = false
-tokio = { workspace = true, features = ["macros", "rt-multi-thread", "time", "net", "io-util"] }
->>>>>>> fb04936d
+tokio = { workspace = true, features = ["macros", "rt-multi-thread", "time", "net", "io-util"] }