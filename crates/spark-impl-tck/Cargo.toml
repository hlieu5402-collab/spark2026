--- conflicted
+++ resolved
@@ -30,25 +30,17 @@
 anyhow = "1.0"
 quinn = "0.11"
 rustls-pki-types = "1.12"
-<<<<<<< HEAD
-rustls = { version = "0.23", default-features = false, features = ["std", "aws-lc-rs"] }
-=======
->>>>>>> 2e164f59
 tokio = { workspace = true, features = ["macros", "rt-multi-thread", "time", "net", "io-util", "sync"] }
 tokio-rustls = "0.26"
 rcgen = "0.13"
 serde = { version = "1.0", features = ["derive"] }
 serde_json = "1.0"
-<<<<<<< HEAD
-toml = "0.8"
-=======
 spark-codec-sip = { path = "../../spark-codec-sip" }
 spark-codec-rtp = { path = "../../spark-codec-rtp" }
 spark-codec-sdp = { path = "../../spark-codec-sdp" }
 rustls = { version = "0.23", default-features = false, features = ["std"] }
 hex = "0.4"
 spark-codec-rtcp = { path = "../../spark-codec-rtcp" }
->>>>>>> 2e164f59
 
 [[bench]]
 name = "tcp_throughput"
