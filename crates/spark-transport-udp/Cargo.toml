--- conflicted
+++ resolved
@@ -6,11 +6,8 @@
 license = "Apache-2.0"
 
 [lib]
-<<<<<<< HEAD
-=======
 # UDP 传输仅包含测试代码。禁用 `cargo bench` 回调，避免 `--quick`
 # 参数触发 `libtest` 错误。
->>>>>>> b4a05115
 bench = false
 
 [dependencies]
