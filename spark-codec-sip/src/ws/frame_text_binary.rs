--- conflicted
+++ resolved
@@ -108,75 +108,45 @@
 pub enum WsSipError {
     /// 帧长度不足两个字节，无法解析基础头部。
     FrameTooShort {
-<<<<<<< HEAD
         /// 实际收到的总字节数，用于向上层报告缺失量估算。
-=======
         /// 实际观测到的帧字节数，帮助定位截断来源。
->>>>>>> 2910956c
         actual: usize,
     },
     /// 扩展长度字段或掩码键不完整。
     IncompleteHeader {
-<<<<<<< HEAD
         /// 期望的最小头部长度（含扩展字段），供重试时预估缓冲大小。
         expected: usize,
         /// 实际可用的字节数，辅助判断数据截断或解码器错误。
-=======
         /// 解析头部所需的完整字节数（含扩展长度与掩码键）。
-        expected: usize,
-        /// 实际可用的头部字节数，用于诊断截断位置。
->>>>>>> 2910956c
         actual: usize,
     },
     /// payload 长度超出当前平台可表示范围。
     PayloadLengthOverflow {
-<<<<<<< HEAD
         /// 帧宣称的 payload 长度，后续可记录到日志以排查协议兼容性问题。
-=======
-        /// 帧声明的 payload 长度，超过平台 `usize` 范围。
->>>>>>> 2910956c
         declared: u64,
     },
     /// 帧声明的 payload 长度与实际字节数不一致。
     PayloadLengthMismatch {
-<<<<<<< HEAD
         /// 头部中宣告的 payload 字节数。
         expected: usize,
         /// 根据缓冲长度推导出的实际 payload 字节数。
-=======
-        /// 帧头部声明的 payload 长度。
-        expected: usize,
-        /// 实际可用的 payload 字节数。
->>>>>>> 2910956c
         actual: usize,
     },
     /// 控制帧被错误地拆分（RFC 6455 §5.5）。
     FragmentedControl {
-<<<<<<< HEAD
         /// 导致异常的 opcode，便于在日志中定位问题帧类型。
-=======
-        /// 触发违规的控制帧 opcode 值。
->>>>>>> 2910956c
         opcode: u8,
     },
     /// 收到未知或不支持的 opcode。
     UnsupportedOpcode {
-<<<<<<< HEAD
         /// 原始 opcode 数值，可帮助调用方快速定位需要扩展的帧类型。
-=======
-        /// 收到的未知 opcode，便于实现者加白名单。
->>>>>>> 2910956c
         opcode: u8,
     },
     /// 在未开始数据帧的情况下收到 continuation 帧。
     UnexpectedContinuation,
     /// 在前一条消息尚未 FIN 的情况下收到新的数据帧。
     MessageInterleaving {
-<<<<<<< HEAD
         /// 触发乱序的 opcode，结合日志可还原出问题序列。
-=======
-        /// 在旧消息未完成时尝试发送的新 opcode。
->>>>>>> 2910956c
         opcode: u8,
     },
     /// 输入结束时仍存在未完成的分片序列。
