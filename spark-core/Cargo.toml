[package]
name = "spark-core"
version = "0.1.0"
edition = "2024"
rust-version = "1.89"
authors = ["Gemini 架构组 <architecture@gemini.example>"]
license = "Apache-2.0"
description = "spark-core: 高性能、协议无关、分布式原生的异步通信框架核心契约"

[lib]
name = "spark_core"
path = "src/lib.rs"
bench = false

[features]
default = ["std"]
alloc = []
std = ["alloc"]

[dev-dependencies]
criterion = "0.5"

[[bench]]
<<<<<<< HEAD
name = "configuration"
=======
name = "buffer_roundtrip"
>>>>>>> 54460e16
harness = false<|MERGE_RESOLUTION|>--- conflicted
+++ resolved
@@ -21,9 +21,6 @@
 criterion = "0.5"
 
 [[bench]]
-<<<<<<< HEAD
 name = "configuration"
-=======
 name = "buffer_roundtrip"
->>>>>>> 54460e16
 harness = false