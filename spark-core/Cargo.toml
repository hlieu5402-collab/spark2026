[package]
name = "spark-core"
version = "0.1.0"
edition = "2024"
rust-version = "1.89"
authors = ["Gemini 架构组 <architecture@gemini.example>"]
license = "Apache-2.0"
description = "spark-core: 高性能、协议无关、分布式原生的异步通信框架核心契约"

[lib]
name = "spark_core"
path = "src/lib.rs"
bench = false

[features]
default = ["std"]
alloc = []
std = ["alloc"]

<<<<<<< HEAD
[[bench]]
name = "smoke"
=======
[dev-dependencies]
criterion = "0.5"

[[bench]]
name = "configuration"
name = "buffer_roundtrip"
>>>>>>> 1a022940
harness = false<|MERGE_RESOLUTION|>--- conflicted
+++ resolved
@@ -17,15 +17,15 @@
 alloc = []
 std = ["alloc"]
 
-<<<<<<< HEAD
 [[bench]]
 name = "smoke"
-=======
-[dev-dependencies]
-criterion = "0.5"
 
 [[bench]]
 name = "configuration"
+
+[[bench]]
 name = "buffer_roundtrip"
->>>>>>> 1a022940
-harness = false+harness = false
+
+[dev-dependencies]
+criterion = "0.5"