[package]
name = "spark-core"
version = "0.1.0"
edition = "2024"
rust-version = "1.89"
authors = ["Gemini 架构组 <architecture@gemini.example>"]
license = "Apache-2.0"
description = "spark-core: 高性能、协议无关、分布式原生的异步通信框架核心契约"

[lib]
name = "spark_core"
path = "src/lib.rs"
bench = false

[features]
default = ["std"]
alloc = []
std = ["alloc"]

<<<<<<< HEAD
[dev-dependencies]
criterion = "0.5"

[[bench]]
name = "codec"
harness = false
=======
[[bench]]
name = "smoke"

[[bench]]
name = "configuration"

[[bench]]
name = "buffer_roundtrip"
harness = false

[dev-dependencies]
criterion = "0.5"
>>>>>>> 20c4f4dd
<|MERGE_RESOLUTION|>--- conflicted
+++ resolved
@@ -17,14 +17,12 @@
 alloc = []
 std = ["alloc"]
 
-<<<<<<< HEAD
 [dev-dependencies]
 criterion = "0.5"
 
 [[bench]]
 name = "codec"
 harness = false
-=======
 [[bench]]
 name = "smoke"
 
@@ -36,5 +34,4 @@
 harness = false
 
 [dev-dependencies]
-criterion = "0.5"
->>>>>>> 20c4f4dd
+criterion = "0.5"