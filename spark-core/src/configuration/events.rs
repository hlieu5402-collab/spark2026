--- conflicted
+++ resolved
@@ -271,13 +271,8 @@
 pub const CONFIGURATION_EVENTS_VERSION: &str = "1.0.0";
 
 #[doc = "配置事件合约摘要，便于 UI 或 CLI 展示总体说明。"]
-<<<<<<< HEAD
 #[rustfmt::skip]
 pub const CONFIGURATION_EVENTS_SUMMARY: &str = "配置控制面与审计事件的统一契约：覆盖自动校准、漂移检测与一致性恢复信号。";
-=======
-pub const CONFIGURATION_EVENTS_SUMMARY: &str =
-    "配置控制面与审计事件的统一契约：覆盖自动校准、漂移检测与一致性恢复信号。";
->>>>>>> 63442e1d
 
 #[rustfmt::skip]
 pub const CONFIGURATION_CALIBRATION_REQUESTED_FIELDS: &[EventFieldDescriptor] = &[
@@ -313,7 +308,6 @@
     },
 ];
 
-<<<<<<< HEAD
 #[rustfmt::skip]
 pub const CONFIGURATION_CALIBRATION_REQUESTED_DRILLS: &[DrillDescriptor] = &[
     DrillDescriptor {
@@ -342,7 +336,6 @@
     fields: CONFIGURATION_CALIBRATION_REQUESTED_FIELDS,
     drills: CONFIGURATION_CALIBRATION_REQUESTED_DRILLS,
 };
-=======
 pub const CONFIGURATION_CALIBRATION_REQUESTED_DRILLS: &[DrillDescriptor] = &[DrillDescriptor {
     title: "单节点手动校准演练",
     goal: "验证控制面能够针对特定节点下发校准请求并在审计事件中留下完整线索。",
@@ -377,7 +370,6 @@
         fields: CONFIGURATION_CALIBRATION_REQUESTED_FIELDS,
         drills: CONFIGURATION_CALIBRATION_REQUESTED_DRILLS,
     };
->>>>>>> 63442e1d
 
 #[rustfmt::skip]
 pub const CONFIGURATION_DRIFT_DETECTED_FIELDS: &[EventFieldDescriptor] = &[
@@ -419,7 +411,6 @@
     },
 ];
 
-<<<<<<< HEAD
 #[rustfmt::skip]
 pub const CONFIGURATION_DRIFT_DETECTED_DRILLS: &[DrillDescriptor] = &[
     DrillDescriptor {
@@ -448,7 +439,6 @@
     fields: CONFIGURATION_DRIFT_DETECTED_FIELDS,
     drills: CONFIGURATION_DRIFT_DETECTED_DRILLS,
 };
-=======
 pub const CONFIGURATION_DRIFT_DETECTED_DRILLS: &[DrillDescriptor] = &[DrillDescriptor {
     title: "十节点漂移聚合与审计演练",
     goal: "验证控制面能够在 10 个节点出现哈希分歧时正确聚合事件并生成审计记录。",
@@ -485,7 +475,6 @@
         fields: CONFIGURATION_DRIFT_DETECTED_FIELDS,
         drills: CONFIGURATION_DRIFT_DETECTED_DRILLS,
     };
->>>>>>> 63442e1d
 
 #[rustfmt::skip]
 pub const CONFIGURATION_CONSISTENCY_RESTORED_FIELDS: &[EventFieldDescriptor] = &[
@@ -521,7 +510,6 @@
     },
 ];
 
-<<<<<<< HEAD
 #[rustfmt::skip]
 pub const CONFIGURATION_CONSISTENCY_RESTORED_DRILLS: &[DrillDescriptor] = &[
     DrillDescriptor {
@@ -550,7 +538,6 @@
     fields: CONFIGURATION_CONSISTENCY_RESTORED_FIELDS,
     drills: CONFIGURATION_CONSISTENCY_RESTORED_DRILLS,
 };
-=======
 pub const CONFIGURATION_CONSISTENCY_RESTORED_DRILLS: &[DrillDescriptor] = &[DrillDescriptor {
     title: "漂移恢复闭环演练",
     goal: "验证从漂移检测到一致性恢复的全链路审计闭环。",
@@ -585,7 +572,6 @@
         fields: CONFIGURATION_CONSISTENCY_RESTORED_FIELDS,
         drills: CONFIGURATION_CONSISTENCY_RESTORED_DRILLS,
     };
->>>>>>> 63442e1d
 
 #[rustfmt::skip]
 pub const CONFIGURATION_EVENTS: &[ConfigurationEventDescriptor] = &[
