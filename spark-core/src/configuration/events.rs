// @generated 自动生成文件，请勿手工修改。
// 由 spark-core/build.rs 根据 contracts/config_events.toml 生成。

#[doc = "配置事件契约：由 contracts/config_events.toml 自动生成，统一控制面、运行面与审计面共享的事件语义。"]
#[doc = ""]
#[doc = "合约版本（version）：1.0.0。"]
#[doc = "总体说明（summary）：配置控制面与审计事件的统一契约：覆盖自动校准、漂移检测与一致性恢复信号。。"]
#[doc = "本模块与 docs/configuration-events.md 同步生成，如需调整字段请修改合约后重新生成。"]
use alloc::{string::String, vec::Vec};

#[doc = "配置事件严重性等级，映射合约中的 `severity` 字段，供告警与审计标签复用。"]
#[doc = ""]
#[doc = "# 教案式说明（Why）"]
#[doc = "- 统一控制面与审计面对于事件严重性的理解，避免多处硬编码。"]
#[doc = "# 契约定义（What）"]
#[doc = "- 取值范围：info/warning/critical；"]
#[doc = "# 实现提示（How）"]
#[doc = "- 生成代码中提供 `as_str` 帮助转换为稳定字符串标签。"]
#[derive(Clone, Copy, Debug, PartialEq, Eq)]
pub enum EventSeverity {
    Info,
    Warning,
    Critical,
}

#[doc = "严重性到字符串的稳定映射，用于事件标签与审计实体标签。"]
#[doc = ""]
#[doc = "# 合同说明（What）"]
#[doc = "- 输入：严重性枚举；输出：`info`/`warning`/`critical`。"]
#[doc = "# 风险提示（Trade-offs）"]
#[doc = "- 若合约新增等级需同步扩展匹配分支，否则构建时会 panic。"]
impl EventSeverity {
    pub const fn as_str(self) -> &'static str {
        match self {
            Self::Info => "info",
            Self::Warning => "warning",
            Self::Critical => "critical",
        }
    }
}

#[doc = "事件元数据描述符，集中存放代码、名称、审计映射与演练用例。"]
#[doc = ""]
#[doc = "# Why"]
#[doc = "- 运行面与工具链可以读取该描述符生成文档或校验事件负载。"]
#[doc = "# What"]
#[doc = "- 包含事件识别码、所属家族、严重性、摘要、详细说明、审计映射、字段列表与演练用例。"]
#[doc = "# How"]
#[doc = "- 构建脚本直接写出 `'static` 常量，确保运行期零成本访问。"]
#[derive(Clone, Debug, PartialEq)]
pub struct ConfigurationEventDescriptor {
    pub ident: &'static str,
    pub code: &'static str,
    pub family: &'static str,
    pub name: &'static str,
    pub severity: EventSeverity,
    pub summary: &'static str,
    pub description: &'static str,
    pub audit: AuditDescriptor,
    pub fields: &'static [EventFieldDescriptor],
    pub drills: &'static [DrillDescriptor],
}

#[doc = "描述事件与审计系统的映射关系，包括动作与实体标识。"]
#[derive(Clone, Debug, PartialEq, Eq)]
pub struct AuditDescriptor {
    pub action: &'static str,
    pub entity_kind: &'static str,
    pub entity_id_field: &'static str,
}

#[doc = "字段描述符，记录字段类型、是否必填以及教案级说明。"]
#[derive(Clone, Debug, PartialEq, Eq)]
pub struct EventFieldDescriptor {
    pub name: &'static str,
    pub type_name: &'static str,
    pub required: bool,
    pub doc: &'static str,
}

#[doc = "演练用例描述符，记录目标、准备步骤、执行步骤与验收标准。"]
#[derive(Clone, Debug, PartialEq, Eq)]
pub struct DrillDescriptor {
    pub title: &'static str,
    pub goal: &'static str,
    pub setup: &'static [&'static str],
    pub steps: &'static [&'static str],
    pub expectations: &'static [&'static str],
}

#[doc = "结构体 `DriftNodeSnapshot`：描述检测到配置漂移的节点快照。。"]
#[doc = ""]
#[doc = "# 教案式说明（Why）"]
#[doc = "- 用于事件负载记录差异节点，便于审计与排障人员快速定位问题主机。"]
#[doc = "# 契约定义（What）"]
#[doc = "- 字段映射遵循合约声明顺序，所有字段均参与事件序列化。"]
#[doc = "# 实现提示（How）"]
#[doc = "- 包含节点标识、哈希值以及漂移的配置键集合，生成器会根据该结构创建 `ConfigurationDriftDetected` 事件的嵌套字段。"]
#[doc = "# 风险与注意事项（Trade-offs）"]
#[doc = "- 修改字段时务必同步更新合约与演练文档，避免 SOT 漂移。"]
#[derive(Clone, Debug, PartialEq)]
pub struct DriftNodeSnapshot {
    #[doc = "字段 `node_id`（Why/What/How）：节点逻辑标识，通常对应服务拓扑中的唯一 NodeId。"]
    #[doc = "- 类型：`String`。"]
    #[doc = "- 前置条件：调用方需提供符合命名规范的数据；"]
    #[doc = "- 后置条件：事件序列化后保持原样，供审计回放。"]
    pub node_id: String,

    #[doc = "字段 `observed_hash`（Why/What/How）：当前节点从本地状态计算出的配置哈希。"]
    #[doc = "- 类型：`String`。"]
    #[doc = "- 前置条件：调用方需提供符合命名规范的数据；"]
    #[doc = "- 后置条件：事件序列化后保持原样，供审计回放。"]
    pub observed_hash: String,

    #[doc = "字段 `difference_keys`（Why/What/How）：与期望配置相比存在差异的键集合，列表顺序在聚合器中会被排序以保证稳定 diff。"]
    #[doc = "- 类型：`Vec<String>`。"]
    #[doc = "- 前置条件：调用方需提供符合命名规范的数据；"]
    #[doc = "- 后置条件：事件序列化后保持原样，供审计回放。"]
    pub difference_keys: Vec<String>,

    #[doc = "字段 `delta_score`（Why/What/How）：差异数量得分，通常等于 `difference_keys` 的长度，用于在事件中按照严重程度排序节点。"]
    #[doc = "- 类型：`u64`。"]
    #[doc = "- 前置条件：调用方需提供符合命名规范的数据；"]
    #[doc = "- 后置条件：事件序列化后保持原样，供审计回放。"]
    pub delta_score: u64,
}

#[doc = "事件 `配置校准请求`（代码：`configuration.calibration.requested`，家族：`calibration`）。"]
#[doc = ""]
#[doc = "# 教案式说明（Why）"]
#[doc = "- 控制面向运行面发布的校准请求，用于触发目标节点重新拉取或对齐配置。"]
#[doc = "# 契约定义（What）"]
#[doc = "- 当观测到集群状态可能偏离（如心跳上报的哈希与控制面不一致）时，控制面会发送校准请求，并将关键信息记录到审计事件中，确保后续回放能够追踪责任节点与触发原因。"]
#[doc = "- 审计映射：action=`configuration.calibration.request`，entity_kind=`configuration.profile`，entity_id_field=`profile_id`。"]
#[doc = "# 实现提示（How）"]
#[doc = "- 该结构体字段顺序与合约保持一致，便于聚合器直接构造；"]
#[doc = "- 由生成器保证字段文档嵌入，提醒调用者关注前置/后置条件。"]
#[doc = "# 风险与注意事项（Trade-offs）"]
#[doc = "- 修改字段前需评估审计与演练文档影响，避免链路断裂。"]
#[derive(Clone, Debug, PartialEq)]
pub struct ConfigurationCalibrationRequested {
    #[doc = "字段 `profile_id`（Why/What/How）：需要校准的配置 Profile 标识，对应类型 ProfileId。"]
    #[doc = "- 类型：`String`。"]
    #[doc = "- 前置条件：调用方必须提供该字段；"]
    #[doc = "- 后置条件：事件序列化后用于审计与演练校验。"]
    pub profile_id: String,

    #[doc = "字段 `controller_id`（Why/What/How）：发起校准的控制面节点或逻辑控制器 ID。"]
    #[doc = "- 类型：`String`。"]
    #[doc = "- 前置条件：调用方必须提供该字段；"]
    #[doc = "- 后置条件：事件序列化后用于审计与演练校验。"]
    pub controller_id: String,

    #[doc = "字段 `expected_hash`（Why/What/How）：控制面计算的期望配置哈希，用于对比节点上报数据。"]
    #[doc = "- 类型：`String`。"]
    #[doc = "- 前置条件：调用方必须提供该字段；"]
    #[doc = "- 后置条件：事件序列化后用于审计与演练校验。"]
    pub expected_hash: String,

    #[doc = "字段 `observed_hash`（Why/What/How）：触发本次请求的节点哈希值，帮助快速定位偏差来源。"]
    #[doc = "- 类型：`String`。"]
    #[doc = "- 前置条件：调用方必须提供该字段；"]
    #[doc = "- 后置条件：事件序列化后用于审计与演练校验。"]
    pub observed_hash: String,

    #[doc = "字段 `reason`（Why/What/How）：附加说明或触发原因，例如 \\\"hash_mismatch\\\"、\\\"stale_revision\\\"。"]
    #[doc = "- 类型：`Option<String>`。"]
    #[doc = "- 前置条件：可选字段，缺省表示信息未知；"]
    #[doc = "- 后置条件：事件序列化后用于审计与演练校验。"]
    pub reason: Option<String>,
}

#[doc = "事件 `配置漂移检测`（代码：`configuration.drift.detected`，家族：`drift`）。"]
#[doc = ""]
#[doc = "# 教案式说明（Why）"]
#[doc = "- 聚合多节点上报，识别集群内的配置漂移并输出结构化差异列表。"]
#[doc = "# 契约定义（What）"]
#[doc = "- 运行面每个节点周期性汇报配置哈希与差异键集合，控制面在窗口内汇总后生成漂移事件，事件负载需携带全部漂移节点及其差异详情，供审计与排障使用。"]
#[doc = "- 审计映射：action=`configuration.drift.detected`，entity_kind=`configuration.profile`，entity_id_field=`profile_id`。"]
#[doc = "# 实现提示（How）"]
#[doc = "- 该结构体字段顺序与合约保持一致，便于聚合器直接构造；"]
#[doc = "- 由生成器保证字段文档嵌入，提醒调用者关注前置/后置条件。"]
#[doc = "# 风险与注意事项（Trade-offs）"]
#[doc = "- 修改字段前需评估审计与演练文档影响，避免链路断裂。"]
#[derive(Clone, Debug, PartialEq)]
pub struct ConfigurationDriftDetected {
    #[doc = "字段 `profile_id`（Why/What/How）：出现漂移的配置 Profile 标识。"]
    #[doc = "- 类型：`String`。"]
    #[doc = "- 前置条件：调用方必须提供该字段；"]
    #[doc = "- 后置条件：事件序列化后用于审计与演练校验。"]
    pub profile_id: String,

    #[doc = "字段 `expected_hash`（Why/What/How）：控制面认为的黄金配置哈希。"]
    #[doc = "- 类型：`String`。"]
    #[doc = "- 前置条件：调用方必须提供该字段；"]
    #[doc = "- 后置条件：事件序列化后用于审计与演练校验。"]
    pub expected_hash: String,

    #[doc = "字段 `majority_hash`（Why/What/How）：在当前窗口内占多数的哈希值，便于评估漂移面是否集中。"]
    #[doc = "- 类型：`String`。"]
    #[doc = "- 前置条件：调用方必须提供该字段；"]
    #[doc = "- 后置条件：事件序列化后用于审计与演练校验。"]
    pub majority_hash: String,

    #[doc = "字段 `drift_window_ms`（Why/What/How）：漂移聚合的观测窗口大小（毫秒）。"]
    #[doc = "- 类型：`u64`。"]
    #[doc = "- 前置条件：调用方必须提供该字段；"]
    #[doc = "- 后置条件：事件序列化后用于审计与演练校验。"]
    pub drift_window_ms: u64,

    #[doc = "字段 `observed_node_count`（Why/What/How）：在窗口内上报的节点数量，用于评估样本覆盖度。"]
    #[doc = "- 类型：`u64`。"]
    #[doc = "- 前置条件：调用方必须提供该字段；"]
    #[doc = "- 后置条件：事件序列化后用于审计与演练校验。"]
    pub observed_node_count: u64,

    #[doc = "字段 `divergent_nodes`（Why/What/How）：漂移节点的完整快照集合，按照差异得分降序排列。"]
    #[doc = "- 类型：`Vec<DriftNodeSnapshot>`。"]
    #[doc = "- 前置条件：调用方必须提供该字段；"]
    #[doc = "- 后置条件：事件序列化后用于审计与演练校验。"]
    pub divergent_nodes: Vec<DriftNodeSnapshot>,
}

#[doc = "事件 `配置一致性恢复`（代码：`configuration.consistency.restored`，家族：`consistency`）。"]
#[doc = ""]
#[doc = "# 教案式说明（Why）"]
#[doc = "- 通知治理与审计系统集群已恢复一致状态，便于闭环漂移处理流程。"]
#[doc = "# 契约定义（What）"]
#[doc = "- 在完成自动或人工校准后，控制面会发布一致性恢复事件，记录最终稳定哈希、耗时以及关联的漂移/校准事件 ID，形成完整的闭环证据链。"]
#[doc = "- 审计映射：action=`configuration.consistency.restored`，entity_kind=`configuration.profile`，entity_id_field=`profile_id`。"]
#[doc = "# 实现提示（How）"]
#[doc = "- 该结构体字段顺序与合约保持一致，便于聚合器直接构造；"]
#[doc = "- 由生成器保证字段文档嵌入，提醒调用者关注前置/后置条件。"]
#[doc = "# 风险与注意事项（Trade-offs）"]
#[doc = "- 修改字段前需评估审计与演练文档影响，避免链路断裂。"]
#[derive(Clone, Debug, PartialEq)]
pub struct ConfigurationConsistencyRestored {
    #[doc = "字段 `profile_id`（Why/What/How）：恢复一致性的配置 Profile 标识。"]
    #[doc = "- 类型：`String`。"]
    #[doc = "- 前置条件：调用方必须提供该字段；"]
    #[doc = "- 后置条件：事件序列化后用于审计与演练校验。"]
    pub profile_id: String,

    #[doc = "字段 `stable_hash`（Why/What/How）：最终达成一致的哈希值。"]
    #[doc = "- 类型：`String`。"]
    #[doc = "- 前置条件：调用方必须提供该字段；"]
    #[doc = "- 后置条件：事件序列化后用于审计与演练校验。"]
    pub stable_hash: String,

    #[doc = "字段 `reconciled_nodes`（Why/What/How）：成功完成校准的节点 ID 列表。"]
    #[doc = "- 类型：`Vec<String>`。"]
    #[doc = "- 前置条件：调用方必须提供该字段；"]
    #[doc = "- 后置条件：事件序列化后用于审计与演练校验。"]
    pub reconciled_nodes: Vec<String>,

    #[doc = "字段 `duration_ms`（Why/What/How）：从漂移检测到一致性恢复的耗时（毫秒）。"]
    #[doc = "- 类型：`u64`。"]
    #[doc = "- 前置条件：调用方必须提供该字段；"]
    #[doc = "- 后置条件：事件序列化后用于审计与演练校验。"]
    pub duration_ms: u64,

    #[doc = "字段 `source_event_id`（Why/What/How）：触发本次恢复的上游事件 ID（如漂移或校准事件），便于串联审计链。"]
    #[doc = "- 类型：`Option<String>`。"]
    #[doc = "- 前置条件：可选字段，缺省表示信息未知；"]
    #[doc = "- 后置条件：事件序列化后用于审计与演练校验。"]
    pub source_event_id: Option<String>,
}

#[doc = "配置事件合约版本常量，用于运行时快速校验生成产物。"]
pub const CONFIGURATION_EVENTS_VERSION: &str = "1.0.0";

#[doc = "配置事件合约摘要，便于 UI 或 CLI 展示总体说明。"]
pub const CONFIGURATION_EVENTS_SUMMARY: &str =
    "配置控制面与审计事件的统一契约：覆盖自动校准、漂移检测与一致性恢复信号。";

pub const CONFIGURATION_CALIBRATION_REQUESTED_FIELDS: &[EventFieldDescriptor] = &[
    EventFieldDescriptor {
        name: "profile_id",
        type_name: "String",
        required: true,
        doc: "需要校准的配置 Profile 标识，对应类型 ProfileId。",
    },
    EventFieldDescriptor {
        name: "controller_id",
        type_name: "String",
        required: true,
        doc: "发起校准的控制面节点或逻辑控制器 ID。",
    },
    EventFieldDescriptor {
        name: "expected_hash",
        type_name: "String",
        required: true,
        doc: "控制面计算的期望配置哈希，用于对比节点上报数据。",
    },
    EventFieldDescriptor {
        name: "observed_hash",
        type_name: "String",
        required: true,
        doc: "触发本次请求的节点哈希值，帮助快速定位偏差来源。",
    },
    EventFieldDescriptor {
        name: "reason",
        type_name: "Option<String>",
        required: false,
        doc: "附加说明或触发原因，例如 \"hash_mismatch\"、\"stale_revision\"。",
    },
];

<<<<<<< HEAD
pub const CONFIGURATION_CALIBRATION_REQUESTED_DRILLS: &[DrillDescriptor] = &[DrillDescriptor {
    title: "单节点手动校准演练",
    goal: "验证控制面能够针对特定节点下发校准请求并在审计事件中留下完整线索。",
    setup: &[
        "部署包含 1 控制面 + 1 业务节点的最小集群",
        "通过调试接口模拟节点上报过期哈希",
    ],
    steps: &[
        "触发控制面下发 `configuration.calibration.requested` 事件",
        "确认运行面重新拉取配置并回报最新哈希",
    ],
    expectations: &[
        "审计系统记录到事件，`profile_id`、`controller_id` 与哈希字段完整",
        "运行面节点在校准后哈希值与控制面一致",
    ],
}];

pub const CONFIGURATION_CALIBRATION_REQUESTED: ConfigurationEventDescriptor =
    ConfigurationEventDescriptor {
        ident: "ConfigurationCalibrationRequested",
        code: "configuration.calibration.requested",
        family: "calibration",
        name: "配置校准请求",
        severity: EventSeverity::Info,
        summary: "控制面向运行面发布的校准请求，用于触发目标节点重新拉取或对齐配置。",
        description: "当观测到集群状态可能偏离（如心跳上报的哈希与控制面不一致）时，控制面会发送校准请求，并将关键信息记录到审计事件中，确保后续回放能够追踪责任节点与触发原因。",
        audit: AuditDescriptor {
            action: "configuration.calibration.request",
            entity_kind: "configuration.profile",
            entity_id_field: "profile_id",
        },
        fields: CONFIGURATION_CALIBRATION_REQUESTED_FIELDS,
        drills: CONFIGURATION_CALIBRATION_REQUESTED_DRILLS,
    };

=======
#[rustfmt::skip]
pub const CONFIGURATION_CALIBRATION_REQUESTED_DRILLS: &[DrillDescriptor] = &[
    DrillDescriptor {
        title: "单节点手动校准演练",
        goal: "验证控制面能够针对特定节点下发校准请求并在审计事件中留下完整线索。",
        setup: &["部署包含 1 控制面 + 1 业务节点的最小集群", "通过调试接口模拟节点上报过期哈希"],
        steps: &["触发控制面下发 `configuration.calibration.requested` 事件", "确认运行面重新拉取配置并回报最新哈希"],
        expectations: &["审计系统记录到事件，`profile_id`、`controller_id` 与哈希字段完整", "运行面节点在校准后哈希值与控制面一致"],
    },
];

#[rustfmt::skip]
pub const CONFIGURATION_CALIBRATION_REQUESTED: ConfigurationEventDescriptor = ConfigurationEventDescriptor {
    ident: "ConfigurationCalibrationRequested",
    code: "configuration.calibration.requested",
    family: "calibration",
    name: "配置校准请求",
    severity: EventSeverity::Info,
    summary: "控制面向运行面发布的校准请求，用于触发目标节点重新拉取或对齐配置。",
    description: "当观测到集群状态可能偏离（如心跳上报的哈希与控制面不一致）时，控制面会发送校准请求，并将关键信息记录到审计事件中，确保后续回放能够追踪责任节点与触发原因。",
    audit: AuditDescriptor {
        action: "configuration.calibration.request",
        entity_kind: "configuration.profile",
        entity_id_field: "profile_id",
    },
    fields: CONFIGURATION_CALIBRATION_REQUESTED_FIELDS,
    drills: CONFIGURATION_CALIBRATION_REQUESTED_DRILLS,
};
#[rustfmt::skip]
>>>>>>> d78f5cbc
pub const CONFIGURATION_DRIFT_DETECTED_FIELDS: &[EventFieldDescriptor] = &[
    EventFieldDescriptor {
        name: "profile_id",
        type_name: "String",
        required: true,
        doc: "出现漂移的配置 Profile 标识。",
    },
    EventFieldDescriptor {
        name: "expected_hash",
        type_name: "String",
        required: true,
        doc: "控制面认为的黄金配置哈希。",
    },
    EventFieldDescriptor {
        name: "majority_hash",
        type_name: "String",
        required: true,
        doc: "在当前窗口内占多数的哈希值，便于评估漂移面是否集中。",
    },
    EventFieldDescriptor {
        name: "drift_window_ms",
        type_name: "u64",
        required: true,
        doc: "漂移聚合的观测窗口大小（毫秒）。",
    },
    EventFieldDescriptor {
        name: "observed_node_count",
        type_name: "u64",
        required: true,
        doc: "在窗口内上报的节点数量，用于评估样本覆盖度。",
    },
    EventFieldDescriptor {
        name: "divergent_nodes",
        type_name: "Vec<DriftNodeSnapshot>",
        required: true,
        doc: "漂移节点的完整快照集合，按照差异得分降序排列。",
    },
];

<<<<<<< HEAD
pub const CONFIGURATION_DRIFT_DETECTED_DRILLS: &[DrillDescriptor] = &[DrillDescriptor {
    title: "十节点漂移聚合与审计演练",
    goal: "验证控制面能够在 10 个节点出现哈希分歧时正确聚合事件并生成审计记录。",
    setup: &[
        "部署 10 个业务节点并使其加载相同 Profile",
        "通过故障注入工具让其中若干节点写入不同配置键",
    ],
    steps: &[
        "收集所有节点的哈希与差异键集合并提交给聚合器",
        "调用聚合 API 生成 `configuration.drift.detected` 事件",
        "将事件传入审计系统，校验序列号、动作与实体标识",
    ],
    expectations: &[
        "事件中的 `divergent_nodes` 列表长度等于实际漂移节点数，且按差异数量排序",
        "审计事件的 `action` 为 `configuration.drift.detected`，`entity.kind` 为 `configuration.profile`",
        "`AuditChangeSet` 与输入的变更集合一致，确保后续回放可重现配置差异",
    ],
}];

pub const CONFIGURATION_DRIFT_DETECTED: ConfigurationEventDescriptor =
    ConfigurationEventDescriptor {
        ident: "ConfigurationDriftDetected",
        code: "configuration.drift.detected",
        family: "drift",
        name: "配置漂移检测",
        severity: EventSeverity::Warning,
        summary: "聚合多节点上报，识别集群内的配置漂移并输出结构化差异列表。",
        description: "运行面每个节点周期性汇报配置哈希与差异键集合，控制面在窗口内汇总后生成漂移事件，事件负载需携带全部漂移节点及其差异详情，供审计与排障使用。",
        audit: AuditDescriptor {
            action: "configuration.drift.detected",
            entity_kind: "configuration.profile",
            entity_id_field: "profile_id",
        },
        fields: CONFIGURATION_DRIFT_DETECTED_FIELDS,
        drills: CONFIGURATION_DRIFT_DETECTED_DRILLS,
    };

=======
#[rustfmt::skip]
pub const CONFIGURATION_DRIFT_DETECTED_DRILLS: &[DrillDescriptor] = &[
    DrillDescriptor {
        title: "十节点漂移聚合与审计演练",
        goal: "验证控制面能够在 10 个节点出现哈希分歧时正确聚合事件并生成审计记录。",
        setup: &["部署 10 个业务节点并使其加载相同 Profile", "通过故障注入工具让其中若干节点写入不同配置键"],
        steps: &["收集所有节点的哈希与差异键集合并提交给聚合器", "调用聚合 API 生成 `configuration.drift.detected` 事件", "将事件传入审计系统，校验序列号、动作与实体标识"],
        expectations: &["事件中的 `divergent_nodes` 列表长度等于实际漂移节点数，且按差异数量排序", "审计事件的 `action` 为 `configuration.drift.detected`，`entity.kind` 为 `configuration.profile`", "`AuditChangeSet` 与输入的变更集合一致，确保后续回放可重现配置差异"],
    },
];

#[rustfmt::skip]
pub const CONFIGURATION_DRIFT_DETECTED: ConfigurationEventDescriptor = ConfigurationEventDescriptor {
    ident: "ConfigurationDriftDetected",
    code: "configuration.drift.detected",
    family: "drift",
    name: "配置漂移检测",
    severity: EventSeverity::Warning,
    summary: "聚合多节点上报，识别集群内的配置漂移并输出结构化差异列表。",
    description: "运行面每个节点周期性汇报配置哈希与差异键集合，控制面在窗口内汇总后生成漂移事件，事件负载需携带全部漂移节点及其差异详情，供审计与排障使用。",
    audit: AuditDescriptor {
        action: "configuration.drift.detected",
        entity_kind: "configuration.profile",
        entity_id_field: "profile_id",
    },
    fields: CONFIGURATION_DRIFT_DETECTED_FIELDS,
    drills: CONFIGURATION_DRIFT_DETECTED_DRILLS,
};
#[rustfmt::skip]
>>>>>>> d78f5cbc
pub const CONFIGURATION_CONSISTENCY_RESTORED_FIELDS: &[EventFieldDescriptor] = &[
    EventFieldDescriptor {
        name: "profile_id",
        type_name: "String",
        required: true,
        doc: "恢复一致性的配置 Profile 标识。",
    },
    EventFieldDescriptor {
        name: "stable_hash",
        type_name: "String",
        required: true,
        doc: "最终达成一致的哈希值。",
    },
    EventFieldDescriptor {
        name: "reconciled_nodes",
        type_name: "Vec<String>",
        required: true,
        doc: "成功完成校准的节点 ID 列表。",
    },
    EventFieldDescriptor {
        name: "duration_ms",
        type_name: "u64",
        required: true,
        doc: "从漂移检测到一致性恢复的耗时（毫秒）。",
    },
    EventFieldDescriptor {
        name: "source_event_id",
        type_name: "Option<String>",
        required: false,
        doc: "触发本次恢复的上游事件 ID（如漂移或校准事件），便于串联审计链。",
    },
];

<<<<<<< HEAD
pub const CONFIGURATION_CONSISTENCY_RESTORED_DRILLS: &[DrillDescriptor] = &[DrillDescriptor {
    title: "漂移恢复闭环演练",
    goal: "验证从漂移检测到一致性恢复的全链路审计闭环。",
    setup: &[
        "先执行 \"十节点漂移聚合与审计演练\" 确保存在漂移事件",
        "完成手动或自动校准流程，使全部节点哈希一致",
    ],
    steps: &[
        "收集恢复后节点列表与耗时信息",
        "生成 `configuration.consistency.restored` 事件并写入审计系统",
    ],
    expectations: &[
        "事件记录 `stable_hash` 与所有节点 ID，`source_event_id` 指向之前的漂移事件",
        "审计系统能够根据恢复事件闭合哈希链",
    ],
}];

pub const CONFIGURATION_CONSISTENCY_RESTORED: ConfigurationEventDescriptor =
    ConfigurationEventDescriptor {
        ident: "ConfigurationConsistencyRestored",
        code: "configuration.consistency.restored",
        family: "consistency",
        name: "配置一致性恢复",
        severity: EventSeverity::Info,
        summary: "通知治理与审计系统集群已恢复一致状态，便于闭环漂移处理流程。",
        description: "在完成自动或人工校准后，控制面会发布一致性恢复事件，记录最终稳定哈希、耗时以及关联的漂移/校准事件 ID，形成完整的闭环证据链。",
        audit: AuditDescriptor {
            action: "configuration.consistency.restored",
            entity_kind: "configuration.profile",
            entity_id_field: "profile_id",
        },
        fields: CONFIGURATION_CONSISTENCY_RESTORED_FIELDS,
        drills: CONFIGURATION_CONSISTENCY_RESTORED_DRILLS,
    };

=======
#[rustfmt::skip]
pub const CONFIGURATION_CONSISTENCY_RESTORED_DRILLS: &[DrillDescriptor] = &[
    DrillDescriptor {
        title: "漂移恢复闭环演练",
        goal: "验证从漂移检测到一致性恢复的全链路审计闭环。",
        setup: &["先执行 \"十节点漂移聚合与审计演练\" 确保存在漂移事件", "完成手动或自动校准流程，使全部节点哈希一致"],
        steps: &["收集恢复后节点列表与耗时信息", "生成 `configuration.consistency.restored` 事件并写入审计系统"],
        expectations: &["事件记录 `stable_hash` 与所有节点 ID，`source_event_id` 指向之前的漂移事件", "审计系统能够根据恢复事件闭合哈希链"],
    },
];

#[rustfmt::skip]
pub const CONFIGURATION_CONSISTENCY_RESTORED: ConfigurationEventDescriptor = ConfigurationEventDescriptor {
    ident: "ConfigurationConsistencyRestored",
    code: "configuration.consistency.restored",
    family: "consistency",
    name: "配置一致性恢复",
    severity: EventSeverity::Info,
    summary: "通知治理与审计系统集群已恢复一致状态，便于闭环漂移处理流程。",
    description: "在完成自动或人工校准后，控制面会发布一致性恢复事件，记录最终稳定哈希、耗时以及关联的漂移/校准事件 ID，形成完整的闭环证据链。",
    audit: AuditDescriptor {
        action: "configuration.consistency.restored",
        entity_kind: "configuration.profile",
        entity_id_field: "profile_id",
    },
    fields: CONFIGURATION_CONSISTENCY_RESTORED_FIELDS,
    drills: CONFIGURATION_CONSISTENCY_RESTORED_DRILLS,
};
#[rustfmt::skip]
>>>>>>> d78f5cbc
pub const CONFIGURATION_EVENTS: &[ConfigurationEventDescriptor] = &[
    CONFIGURATION_CALIBRATION_REQUESTED,
    CONFIGURATION_DRIFT_DETECTED,
    CONFIGURATION_CONSISTENCY_RESTORED,
];<|MERGE_RESOLUTION|>--- conflicted
+++ resolved
@@ -306,7 +306,6 @@
     },
 ];
 
-<<<<<<< HEAD
 pub const CONFIGURATION_CALIBRATION_REQUESTED_DRILLS: &[DrillDescriptor] = &[DrillDescriptor {
     title: "单节点手动校准演练",
     goal: "验证控制面能够针对特定节点下发校准请求并在审计事件中留下完整线索。",
@@ -342,7 +341,6 @@
         drills: CONFIGURATION_CALIBRATION_REQUESTED_DRILLS,
     };
 
-=======
 #[rustfmt::skip]
 pub const CONFIGURATION_CALIBRATION_REQUESTED_DRILLS: &[DrillDescriptor] = &[
     DrillDescriptor {
@@ -372,7 +370,6 @@
     drills: CONFIGURATION_CALIBRATION_REQUESTED_DRILLS,
 };
 #[rustfmt::skip]
->>>>>>> d78f5cbc
 pub const CONFIGURATION_DRIFT_DETECTED_FIELDS: &[EventFieldDescriptor] = &[
     EventFieldDescriptor {
         name: "profile_id",
@@ -412,7 +409,6 @@
     },
 ];
 
-<<<<<<< HEAD
 pub const CONFIGURATION_DRIFT_DETECTED_DRILLS: &[DrillDescriptor] = &[DrillDescriptor {
     title: "十节点漂移聚合与审计演练",
     goal: "验证控制面能够在 10 个节点出现哈希分歧时正确聚合事件并生成审计记录。",
@@ -450,7 +446,6 @@
         drills: CONFIGURATION_DRIFT_DETECTED_DRILLS,
     };
 
-=======
 #[rustfmt::skip]
 pub const CONFIGURATION_DRIFT_DETECTED_DRILLS: &[DrillDescriptor] = &[
     DrillDescriptor {
@@ -480,7 +475,6 @@
     drills: CONFIGURATION_DRIFT_DETECTED_DRILLS,
 };
 #[rustfmt::skip]
->>>>>>> d78f5cbc
 pub const CONFIGURATION_CONSISTENCY_RESTORED_FIELDS: &[EventFieldDescriptor] = &[
     EventFieldDescriptor {
         name: "profile_id",
@@ -514,7 +508,6 @@
     },
 ];
 
-<<<<<<< HEAD
 pub const CONFIGURATION_CONSISTENCY_RESTORED_DRILLS: &[DrillDescriptor] = &[DrillDescriptor {
     title: "漂移恢复闭环演练",
     goal: "验证从漂移检测到一致性恢复的全链路审计闭环。",
@@ -550,7 +543,6 @@
         drills: CONFIGURATION_CONSISTENCY_RESTORED_DRILLS,
     };
 
-=======
 #[rustfmt::skip]
 pub const CONFIGURATION_CONSISTENCY_RESTORED_DRILLS: &[DrillDescriptor] = &[
     DrillDescriptor {
@@ -580,7 +572,6 @@
     drills: CONFIGURATION_CONSISTENCY_RESTORED_DRILLS,
 };
 #[rustfmt::skip]
->>>>>>> d78f5cbc
 pub const CONFIGURATION_EVENTS: &[ConfigurationEventDescriptor] = &[
     CONFIGURATION_CALIBRATION_REQUESTED,
     CONFIGURATION_DRIFT_DETECTED,
