<<<<<<< HEAD
use crate::Error;
use crate::status::ready::PollReady;
use core::future::Future;
use core::task::Context as TaskContext;
=======
use crate::{
    Error, SparkError,
    backpressure::PollReady,
    buffer::PipelineMessage,
    contract::{CallContext, CloseReason},
    future::BoxFuture,
};
use alloc::{boxed::Box, sync::Arc};
use core::{
    future::Future,
    task::{Context as TaskContext, Poll},
};
>>>>>>> 36f3ed53

/// `Service` 抽象 L7 业务逻辑处理流程。
///
/// # 设计背景（Why）
/// - 借鉴 Tower 模型，将请求处理拆分为可组合的服务与中间件，统一 RPC、HTTP 等协议栈。
/// - `Service` 提供泛型零成本接口；[`DynService`] 则面向插件、脚本等场景提供对象安全能力，二者在语义上等价，满足“双层 API 模型”。
/// - `CallContext` 将取消/截止/预算三元组、安全策略、可观测性契约一并携带，确保所有公共方法显式接纳统一上下文。
///
/// # 契约说明（What）
/// - `Request` 泛型代表输入消息类型；`Response` 表示输出类型。
/// - `Error` 需实现 [`crate::Error`]，以融入统一错误链与三层错误域模型。
/// - `Future` 关联类型返回异步结果，必须满足 `Send + 'static` 以便跨线程调度。
/// - `poll_ready` 必须返回 [`PollReady`]，用于统一背压语义；若预算耗尽应返回 `PollReady::BudgetExhausted`。
/// - `call` 需消耗一个 [`CallContext`]（可克隆），以便在异步链路中延续取消与安全信息。
///
/// # 风险提示（Trade-offs）
/// - 若内部使用 `async fn` 实现，需要 `BoxFuture` 或 GAT 支持；宿主可结合 `async_trait` 等宏完成。
/// - `CallContext` 内部包含 [`Arc`]，克隆成本为常数，但仍应避免在热路径中不必要的复制。
pub trait Service<Request>: Send + Sync + 'static {
    /// 响应类型。
    type Response;
    /// 错误类型，必须兼容 `spark-core` 错误模型。
    type Error: Error;
    /// 异步返回类型。
    type Future: Future<Output = Result<Self::Response, Self::Error>> + Send + 'static;

    /// 检查服务是否准备好处理请求。
<<<<<<< HEAD
    ///
    /// # 契约说明（What）
    /// - 返回 [`PollReady<Self::Error>`]：
    ///   - `Poll::Ready(ReadyCheck::Ready(ReadyState::Ready))`：服务可立即处理请求；
    ///   - `Poll::Ready(ReadyCheck::Ready(ReadyState::Busy(_)))`：服务繁忙并附带原因；
    ///   - `Poll::Ready(ReadyCheck::Ready(ReadyState::BudgetExhausted(_)))`：调用预算已耗尽；
    ///   - `Poll::Ready(ReadyCheck::Ready(ReadyState::RetryAfter(_)))`：建议等待后重试；
    ///   - `Poll::Ready(ReadyCheck::Err(_))`：检查发生错误；
    ///   - `Poll::Pending`：仍在等待就绪。
    ///
    /// # 前置条件（Contract）
    /// - 调用方必须在 `call` 之前反复驱动该方法，直至获得 `ReadyState::Ready` 或选择根据繁忙状态退避。
    ///
    /// # 后置条件（Contract）
    /// - 当返回 `ReadyState::Ready` 时，服务保证下一次 `call` 可安全执行；
    /// - 若返回 `Busy`/`BudgetExhausted`，服务仅承诺保持内部状态一致，调用方需根据业务策略退避或告警。
    fn poll_ready(&mut self, cx: &mut TaskContext<'_>) -> PollReady<Self::Error>;
=======
    fn poll_ready(
        &mut self,
        ctx: &CallContext,
        cx: &mut TaskContext<'_>,
    ) -> Poll<PollReady<Self::Error>>;
>>>>>>> 36f3ed53

    /// 处理请求并返回异步响应。
    fn call(&mut self, ctx: CallContext, req: Request) -> Self::Future;
}

/// `Layer` 抽象用于包装服务的中间件。
///
/// # 设计背景（Why）
/// - 支持将鉴权、重试、熔断等横切逻辑作为 Layer 组合。
///
/// # 契约说明（What）
/// - 通过显式指定 `Request` 类型，确保中间件与底层服务在输入输出上保持一致。
/// - `layer` 接受一个内部服务 `inner`，返回包裹后的新服务。
///
/// # 风险提示（Trade-offs）
/// - Layer 组合顺序会影响语义；建议实现者在文档中标注依赖关系。
pub trait Layer<S, Request>
where
    S: Service<Request>,
{
    /// 包裹后的服务类型。
    type Service: Service<Request, Response = S::Response, Error = S::Error>;

    /// 应用中间件并返回新服务。
    fn layer(&self, inner: S) -> Self::Service;
}

/// 对象安全的服务接口，供插件化或脚本运行时使用。
///
/// # 设计背景（Why）
/// - 多语言插件、动态脚本和热插拔场景无法在编译期确定请求/响应类型，需要基于 [`PipelineMessage`] 的对象擦除能力。
/// - 与泛型 [`Service`] 保持语义等价：背压、预算、错误链路完全一致，确保统一契约。
///
/// # 契约说明（What）
/// - `poll_ready` 使用 [`PollReady`] 表达背压；实现必须遵循预算耗尽即返回 `BudgetExhausted` 的约定。
/// - `call` 返回 [`BoxFuture`]，输出必须是 `PipelineMessage`，以在 Handler/Router 之间统一传递。
/// - `close_graceful` 与 `closed` 贯彻“优雅关闭契约”，禁止静默丢弃。
///
/// # 风险提示（Trade-offs）
/// - 对象安全接口带来一次虚表分发与堆分配；若场景可静态确定类型，应优先使用泛型 [`Service`] 以获得零成本调用。
pub trait DynService: Send + Sync {
    /// 检查服务是否就绪。
    fn poll_ready_dyn(
        &mut self,
        ctx: &CallContext,
        cx: &mut TaskContext<'_>,
    ) -> Poll<PollReady<SparkError>>;

    /// 消费消息并返回结果。
    fn call_dyn(
        &mut self,
        ctx: CallContext,
        req: PipelineMessage,
    ) -> BoxFuture<'static, Result<PipelineMessage, SparkError>>;

    /// 触发优雅关闭流程。
    fn graceful_close(&mut self, reason: CloseReason);

    /// 等待服务完全关闭。
    fn closed(&mut self) -> BoxFuture<'static, Result<(), SparkError>>;
}

/// 将泛型 `Service` 适配为对象安全 [`DynService`] 的桥接器。
///
/// # 设计背景（Why）
/// - 在 Router/Plugin 框架中需要动态调度服务，实现者可利用该适配器复用现有泛型实现。
/// - 通过显式的 `encode`/`decode` 闭包，调用方可定义请求/响应与 [`PipelineMessage`] 之间的映射，同时保持类型安全。
///
/// # 契约说明（What）
/// - `decode` 负责将 `PipelineMessage` 转换为泛型请求；失败应返回结构化的 [`SparkError`]。
/// - `encode` 将泛型响应转换回 `PipelineMessage`；必须遵循零拷贝优先原则，避免不必要的复制。
/// - `close_graceful` 默认转发至内部服务的 `Drop`/自定义逻辑；若需要自定义关闭流程，可在构造时提供 `on_close` 钩子。
///
/// # 风险提示（Trade-offs）
/// - 适配器内部会克隆 `CallContext`（`Arc` 语义），若在极端高频场景下仍可接受；如需进一步优化，可自定义专用适配器。
type CloseCallback<S> = dyn Fn(&mut S, CloseReason) + Send + Sync;

pub struct ServiceObject<S, Request, Response, Decode, Encode>
where
    S: Service<Request, Response = Response, Error = SparkError>,
    Decode: Fn(PipelineMessage) -> Result<Request, SparkError> + Send + Sync + 'static,
    Encode: Fn(Response) -> PipelineMessage + Send + Sync + 'static,
{
    inner: S,
    decode: Arc<Decode>,
    encode: Arc<Encode>,
    on_close: Arc<CloseCallback<S>>,
}

impl<S, Request, Response, Decode, Encode> ServiceObject<S, Request, Response, Decode, Encode>
where
    S: Service<Request, Response = Response, Error = SparkError>,
    Decode: Fn(PipelineMessage) -> Result<Request, SparkError> + Send + Sync + 'static,
    Encode: Fn(Response) -> PipelineMessage + Send + Sync + 'static,
{
    /// 使用默认关闭钩子构建适配器。
    pub fn new(inner: S, decode: Decode, encode: Encode) -> Self {
        Self {
            inner,
            decode: Arc::new(decode),
            encode: Arc::new(encode),
            on_close: Arc::new(|_: &mut S, _: CloseReason| {}),
        }
    }

    /// 自定义关闭钩子，便于在对象层触发资源释放或审计。
    pub fn with_close_hook(
        mut self,
        hook: impl Fn(&mut S, CloseReason) + Send + Sync + 'static,
    ) -> Self {
        self.on_close = Arc::new(hook);
        self
    }
}

impl<S, Request, Response, Decode, Encode> DynService
    for ServiceObject<S, Request, Response, Decode, Encode>
where
    S: Service<Request, Response = Response, Error = SparkError>,
    Decode: Fn(PipelineMessage) -> Result<Request, SparkError> + Send + Sync + 'static,
    Encode: Fn(Response) -> PipelineMessage + Send + Sync + 'static,
{
    fn poll_ready_dyn(
        &mut self,
        ctx: &CallContext,
        cx: &mut TaskContext<'_>,
    ) -> Poll<PollReady<SparkError>> {
        self.inner.poll_ready(ctx, cx)
    }

    fn call_dyn(
        &mut self,
        ctx: CallContext,
        req: PipelineMessage,
    ) -> BoxFuture<'static, Result<PipelineMessage, SparkError>> {
        let decode = self.decode.clone();
        let encode = self.encode.clone();
        match (decode.as_ref())(req) {
            Ok(request) => {
                let fut = self.inner.call(ctx, request);
                Box::pin(async move {
                    let response = fut.await?;
                    Ok((encode.as_ref())(response))
                })
            }
            Err(err) => Box::pin(async move { Err(err) }),
        }
    }

    fn graceful_close(&mut self, reason: CloseReason) {
        (self.on_close)(&mut self.inner, reason);
    }

    fn closed(&mut self) -> BoxFuture<'static, Result<(), SparkError>> {
        Box::pin(async { Ok(()) })
    }
}

/// 将 [`DynService`] 封装为可克隆句柄，便于在 Router 与 Pipeline 之间共享。
#[derive(Clone)]
pub struct BoxService {
    inner: Arc<dyn DynService>,
}

impl BoxService {
    /// 构造新的对象安全服务。
    pub fn new(inner: Arc<dyn DynService>) -> Self {
        Self { inner }
    }

    /// 访问内部 trait 对象。
    pub fn as_dyn(&self) -> &(dyn DynService) {
        &*self.inner
    }
}<|MERGE_RESOLUTION|>--- conflicted
+++ resolved
@@ -1,9 +1,7 @@
-<<<<<<< HEAD
 use crate::Error;
 use crate::status::ready::PollReady;
 use core::future::Future;
 use core::task::Context as TaskContext;
-=======
 use crate::{
     Error, SparkError,
     backpressure::PollReady,
@@ -16,7 +14,6 @@
     future::Future,
     task::{Context as TaskContext, Poll},
 };
->>>>>>> 36f3ed53
 
 /// `Service` 抽象 L7 业务逻辑处理流程。
 ///
@@ -44,7 +41,6 @@
     type Future: Future<Output = Result<Self::Response, Self::Error>> + Send + 'static;
 
     /// 检查服务是否准备好处理请求。
-<<<<<<< HEAD
     ///
     /// # 契约说明（What）
     /// - 返回 [`PollReady<Self::Error>`]：
@@ -62,13 +58,11 @@
     /// - 当返回 `ReadyState::Ready` 时，服务保证下一次 `call` 可安全执行；
     /// - 若返回 `Busy`/`BudgetExhausted`，服务仅承诺保持内部状态一致，调用方需根据业务策略退避或告警。
     fn poll_ready(&mut self, cx: &mut TaskContext<'_>) -> PollReady<Self::Error>;
-=======
     fn poll_ready(
         &mut self,
         ctx: &CallContext,
         cx: &mut TaskContext<'_>,
     ) -> Poll<PollReady<Self::Error>>;
->>>>>>> 36f3ed53
 
     /// 处理请求并返回异步响应。
     fn call(&mut self, ctx: CallContext, req: Request) -> Self::Future;
