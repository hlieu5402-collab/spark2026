--- conflicted
+++ resolved
@@ -24,16 +24,13 @@
 pub mod service;
 pub mod transport;
 
-<<<<<<< HEAD
 pub use buffer::{BufferAllocator, ErasedSparkBuf, ErasedSparkBufMut, PipelineMessage};
 pub use codec::{
     Codec, CodecDescriptor, CodecRegistry, ContentEncoding, ContentType, DecodeContext,
     DecodeOutcome, DynCodec, DynCodecFactory, EncodeContext, EncodedPayload, Encoder,
     NegotiatedCodec, SchemaDescriptor, TypedCodecAdapter, TypedCodecFactory,
-=======
 pub use buffer::{
     BufferPool, Bytes, PipelineMessage, PoolStatisticsView, ReadableBuffer, WritableBuffer,
->>>>>>> 20c4f4dd
 };
 pub use common::{Empty, IntoEmpty, Loopback};
 pub use configuration::{
