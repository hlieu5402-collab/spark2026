// @generated 自动生成文件，请勿手工修改。
// 由 spark-core/build.rs 根据 contracts/observability_keys.toml 生成。

//! 可观测性键名契约：统一指标、日志与追踪键名的单一事实来源。
//!
//! 教案式说明（Why）：数据来自 `contracts/observability_keys.toml`，构建脚本与工具据此生成代码与文档，避免多处漂移。
//! 契约定义（What）：各子模块（如 `metrics::service`）提供只读常量，供指标、日志与追踪统一引用。
//! 实现细节（How）：构建阶段展开模块树并写入稳定的 Rust 源文件，每个常量附带类型与适用范围说明。

/// logging 键名分组（模块标识：logging）
///
/// 该分组由 contracts/observability_keys.toml 自动生成。
#[rustfmt::skip]
pub mod logging {

    /// 弃用公告日志字段
    ///
    /// 统一的弃用告警日志字段集合，便于告警平台解析。
    pub mod deprecation {
        #[doc = "类型：日志字段。"]
        #[doc = "适用范围：日志、运维事件。"]
        #[doc = ""]
        #[doc = "被弃用的符号或能力标识。"]
        pub const FIELD_SYMBOL: &str = "deprecation.symbol";

        #[doc = "类型：日志字段。"]
        #[doc = "适用范围：日志、运维事件。"]
        #[doc = ""]
        #[doc = "自哪个版本开始弃用。"]
        pub const FIELD_SINCE: &str = "deprecation.since";

        #[doc = "类型：日志字段。"]
        #[doc = "适用范围：日志、运维事件。"]
        #[doc = ""]
        #[doc = "计划移除的版本或时间。"]
        pub const FIELD_REMOVAL: &str = "deprecation.removal";

        #[doc = "类型：日志字段。"]
        #[doc = "适用范围：日志、运维事件。"]
        #[doc = ""]
        #[doc = "追踪链接或工单地址。"]
        pub const FIELD_TRACKING: &str = "deprecation.tracking";

        #[doc = "类型：日志字段。"]
        #[doc = "适用范围：日志、运维事件。"]
        #[doc = ""]
        #[doc = "迁移或替代方案提示。"]
        pub const FIELD_MIGRATION: &str = "deprecation.migration";
    }

    /// 关机流程日志字段
    ///
    /// Host Shutdown 生命周期的结构化日志字段。
    pub mod shutdown {
        #[doc = "类型：日志字段。"]
        #[doc = "适用范围：日志、运维事件。"]
        #[doc = ""]
        #[doc = "关机原因代码，通常来源于治理策略。"]
        pub const FIELD_REASON_CODE: &str = "shutdown.reason.code";

        #[doc = "类型：日志字段。"]
        #[doc = "适用范围：日志、运维事件。"]
        #[doc = ""]
        #[doc = "关机原因文本描述。"]
        pub const FIELD_REASON_MESSAGE: &str = "shutdown.reason.message";

        #[doc = "类型：日志字段。"]
        #[doc = "适用范围：日志、运维事件。"]
        #[doc = ""]
        #[doc = "计划关机的目标数量。"]
        pub const FIELD_TARGET_COUNT: &str = "shutdown.target.count";

        #[doc = "类型：日志字段。"]
        #[doc = "适用范围：日志、运维事件。"]
        #[doc = ""]
        #[doc = "关机截止时间与当前时刻的剩余毫秒数。"]
        pub const FIELD_DEADLINE_MS: &str = "shutdown.deadline.ms";

        #[doc = "类型：日志字段。"]
        #[doc = "适用范围：日志、运维事件。"]
        #[doc = ""]
        #[doc = "被关机目标的逻辑标识。"]
        pub const FIELD_TARGET_LABEL: &str = "shutdown.target.label";

        #[doc = "类型：日志字段。"]
        #[doc = "适用范围：日志、运维事件。"]
        #[doc = ""]
        #[doc = "关机过程出现的错误码。"]
        pub const FIELD_ERROR_CODE: &str = "shutdown.error.code";

        #[doc = "类型：日志字段。"]
        #[doc = "适用范围：日志、运维事件。"]
        #[doc = ""]
        #[doc = "关机耗时，毫秒。"]
        pub const FIELD_ELAPSED_MS: &str = "shutdown.elapsed.ms";
    }
}

/// metrics 键名分组（模块标识：metrics）
///
/// 该分组由 contracts/observability_keys.toml 自动生成。
#[rustfmt::skip]
pub mod metrics {

    /// Codec 域指标键
    ///
    /// 编解码链路的标签与枚举，辅助区分 encode/decode、错误类型与内容类型。
    pub mod codec {
        #[doc = "类型：指标/日志键。"]
        #[doc = "适用范围：指标、日志。"]
        #[doc = ""]
        #[doc = "编解码器名称，通常与协议/格式实现绑定。"]
        pub const ATTR_CODEC_NAME: &str = "codec.name";

        #[doc = "类型：指标/日志键。"]
        #[doc = "适用范围：指标。"]
        #[doc = ""]
        #[doc = "编码/解码模式标签。"]
        pub const ATTR_MODE: &str = "codec.mode";

        #[doc = "类型：指标/日志键。"]
        #[doc = "适用范围：指标、日志。"]
        #[doc = ""]
        #[doc = "内容类型或媒体类型，例如 application/grpc。"]
        pub const ATTR_CONTENT_TYPE: &str = "content.type";

        #[doc = "类型：指标/日志键。"]
        #[doc = "适用范围：指标、日志。"]
        #[doc = ""]
        #[doc = "编解码阶段的错误分类。"]
        pub const ATTR_ERROR_KIND: &str = "error.kind";

        #[doc = "类型：标签枚举值。"]
        #[doc = "适用范围：指标。"]
        #[doc = ""]
        #[doc = "Codec 模式：编码。"]
        pub const MODE_ENCODE: &str = "encode";

        #[doc = "类型：标签枚举值。"]
        #[doc = "适用范围：指标。"]
        #[doc = ""]
        #[doc = "Codec 模式：解码。"]
        pub const MODE_DECODE: &str = "decode";
    }

    /// 热更新指标键
    ///
    /// 运行时热更新流程的标签集合。
    pub mod hot_reload {
        #[doc = "类型：指标/日志键。"]
        #[doc = "适用范围：指标、日志。"]
        #[doc = ""]
        #[doc = "热更新组件名称，如 limits/timeouts。"]
        pub const ATTR_COMPONENT: &str = "hot_reload.component";
    }

    /// 限流/限额指标键
    ///
    /// 资源限额治理相关的标签集合。
    pub mod limits {
        #[doc = "类型：指标/日志键。"]
        #[doc = "适用范围：指标、日志。"]
        #[doc = ""]
        #[doc = "资源类型标签，例如并发/队列。"]
        pub const ATTR_RESOURCE: &str = "limit.resource";

        #[doc = "类型：指标/日志键。"]
        #[doc = "适用范围：指标、日志。"]
        #[doc = ""]
        #[doc = "策略动作标签，如 queue/drop/degrade。"]
        pub const ATTR_ACTION: &str = "limit.action";
    }

    /// Pipeline 域指标/日志键
    ///
    /// Pipeline 纪元、控制器与变更事件的统一标签。
    pub mod pipeline {
        #[doc = "类型：指标/日志键。"]
        #[doc = "适用范围：指标、日志。"]
        #[doc = ""]
        #[doc = "Pipeline 控制器实现标识。"]
        pub const ATTR_CONTROLLER: &str = "pipeline.controller";

        #[doc = "类型：指标/日志键。"]
        #[doc = "适用范围：指标、日志。"]
        #[doc = ""]
        #[doc = "Pipeline 唯一标识，通常映射到 Channel ID。"]
        pub const ATTR_PIPELINE_ID: &str = "pipeline.id";

        #[doc = "类型：指标/日志键。"]
        #[doc = "适用范围：指标、日志。"]
        #[doc = ""]
        #[doc = "变更操作类型。"]
        pub const ATTR_MUTATION_OP: &str = "pipeline.mutation.op";

        #[doc = "类型：指标/日志键。"]
        #[doc = "适用范围：指标、日志。"]
        #[doc = ""]
        #[doc = "Pipeline 逻辑纪元。"]
        pub const ATTR_EPOCH: &str = "pipeline.epoch";

        #[doc = "类型：标签枚举值。"]
        #[doc = "适用范围：指标、日志。"]
        #[doc = ""]
        #[doc = "变更操作：新增 Handler。"]
        pub const OP_ADD: &str = "add";

        #[doc = "类型：标签枚举值。"]
        #[doc = "适用范围：指标、日志。"]
        #[doc = ""]
        #[doc = "变更操作：移除 Handler。"]
        pub const OP_REMOVE: &str = "remove";

        #[doc = "类型：标签枚举值。"]
        #[doc = "适用范围：指标、日志。"]
        #[doc = ""]
        #[doc = "变更操作：替换 Handler。"]
        pub const OP_REPLACE: &str = "replace";

        #[doc = "类型：标签枚举值。"]
        #[doc = "适用范围：指标、日志。"]
        #[doc = ""]
        #[doc = "控制器枚举：HotSwap 控制器实现。"]
        pub const CONTROLLER_HOT_SWAP: &str = "hot_swap";
    }

    /// Service 域指标/日志键
    ///
    /// 服务调用面指标与结构化日志共享的标签与标签值，覆盖 ReadyState、Outcome 等核心维度。
    pub mod service {
        #[doc = "类型：指标/日志键。"]
        #[doc = "适用范围：指标、日志。"]
        #[doc = ""]
        #[doc = "业务服务名，建议与服务注册中心或配置中的逻辑名称保持一致。"]
        pub const ATTR_SERVICE_NAME: &str = "service.name";

        #[doc = "类型：指标/日志键。"]
        #[doc = "适用范围：指标、日志。"]
        #[doc = ""]
        #[doc = "路由或逻辑分组标识，例如 API Path、租户 ID 映射。"]
        pub const ATTR_ROUTE_ID: &str = "route.id";

        #[doc = "类型：指标/日志键。"]
        #[doc = "适用范围：指标、日志。"]
        #[doc = ""]
        #[doc = "操作/方法名，统一为低基数字符串，如 grpc 方法或 RPC 名称。"]
        pub const ATTR_OPERATION: &str = "operation";

        #[doc = "类型：指标/日志键。"]
        #[doc = "适用范围：指标、日志、追踪。"]
        #[doc = ""]
        #[doc = "入站协议标识，常见值如 grpc/http/quic。"]
        pub const ATTR_PROTOCOL: &str = "protocol";

        #[doc = "类型：指标/日志键。"]
        #[doc = "适用范围：指标、日志。"]
        #[doc = ""]
        #[doc = "HTTP/gRPC 等响应码或业务状态码。"]
        pub const ATTR_STATUS_CODE: &str = "status.code";

        #[doc = "类型：指标/日志键。"]
        #[doc = "适用范围：指标、日志。"]
        #[doc = ""]
        #[doc = "调用总体结果，限制在 success/error 等少量枚举内。"]
        pub const ATTR_OUTCOME: &str = "outcome";

        #[doc = "类型：指标/日志键。"]
        #[doc = "适用范围：指标、日志。"]
        #[doc = ""]
        #[doc = "稳定错误分类（如 timeout/internal/security），需与错误分类矩阵保持一致。"]
        pub const ATTR_ERROR_KIND: &str = "error.kind";

        #[doc = "类型：指标/日志键。"]
        #[doc = "适用范围：指标、日志。"]
        #[doc = ""]
        #[doc = "对端身份标签，例如 upstream/downstream 或租户别名，需保持低基数。"]
        pub const ATTR_PEER_IDENTITY: &str = "peer.identity";

        #[doc = "类型：指标/日志键。"]
        #[doc = "适用范围：指标、日志。"]
        #[doc = ""]
        #[doc = "ReadyState 主枚举值，用于关联治理 ReadyState 仪表盘。"]
        pub const ATTR_READY_STATE: &str = "ready.state";

        #[doc = "类型：指标/日志键。"]
        #[doc = "适用范围：指标、日志。"]
        #[doc = ""]
        #[doc = "ReadyState 细分详情，承载更具体的背压原因。"]
        pub const ATTR_READY_DETAIL: &str = "ready.detail";

        #[doc = "类型：标签枚举值。"]
        #[doc = "适用范围：指标、日志。"]
        #[doc = ""]
        #[doc = "Outcome 成功枚举值。"]
        pub const OUTCOME_SUCCESS: &str = "success";

        #[doc = "类型：标签枚举值。"]
        #[doc = "适用范围：指标、日志。"]
        #[doc = ""]
        #[doc = "Outcome 失败枚举值。"]
        pub const OUTCOME_ERROR: &str = "error";

        #[doc = "类型：标签枚举值。"]
        #[doc = "适用范围：指标、日志。"]
        #[doc = ""]
        #[doc = "ReadyState：完全就绪。"]
        pub const READY_STATE_READY: &str = "ready";

        #[doc = "类型：标签枚举值。"]
        #[doc = "适用范围：指标、日志。"]
        #[doc = ""]
        #[doc = "ReadyState：繁忙状态。"]
        pub const READY_STATE_BUSY: &str = "busy";

        #[doc = "类型：标签枚举值。"]
        #[doc = "适用范围：指标、日志。"]
        #[doc = ""]
        #[doc = "ReadyState：预算耗尽。"]
        pub const READY_STATE_BUDGET_EXHAUSTED: &str = "budget_exhausted";

        #[doc = "类型：标签枚举值。"]
        #[doc = "适用范围：指标、日志。"]
        #[doc = ""]
        #[doc = "ReadyState：处于 RetryAfter 冷却期。"]
        pub const READY_STATE_RETRY_AFTER: &str = "retry_after";

        #[doc = "类型：标签枚举值。"]
        #[doc = "适用范围：指标、日志。"]
        #[doc = ""]
        #[doc = "Ready detail 占位符，避免缺失标签导致基数膨胀。"]
        pub const READY_DETAIL_PLACEHOLDER: &str = "_";

        #[doc = "类型：标签枚举值。"]
        #[doc = "适用范围：指标、日志。"]
        #[doc = ""]
        #[doc = "Ready detail：上游繁忙。"]
        pub const READY_DETAIL_UPSTREAM: &str = "upstream";

        #[doc = "类型：标签枚举值。"]
        #[doc = "适用范围：指标、日志。"]
        #[doc = ""]
        #[doc = "Ready detail：下游繁忙。"]
        pub const READY_DETAIL_DOWNSTREAM: &str = "downstream";

        #[doc = "类型：标签枚举值。"]
        #[doc = "适用范围：指标、日志。"]
        #[doc = ""]
        #[doc = "Ready detail：内部队列溢出。"]
        pub const READY_DETAIL_QUEUE_FULL: &str = "queue_full";

        #[doc = "类型：标签枚举值。"]
        #[doc = "适用范围：指标、日志。"]
        #[doc = ""]
        #[doc = "Ready detail：自定义繁忙原因。"]
        pub const READY_DETAIL_CUSTOM: &str = "custom";

        #[doc = "类型：标签枚举值。"]
        #[doc = "适用范围：指标、日志。"]
        #[doc = ""]
        #[doc = "Ready detail：RetryAfter 相对等待。"]
        pub const READY_DETAIL_RETRY_AFTER: &str = "after";
    }

    /// Transport 域指标键
    ///
    /// 传输层连接与字节统计使用的标签与枚举。
    pub mod transport {
        #[doc = "类型：指标/日志键。"]
        #[doc = "适用范围：指标、日志。"]
        #[doc = ""]
        #[doc = "传输协议：tcp/quic/uds 等。"]
        pub const ATTR_PROTOCOL: &str = "transport.protocol";

        #[doc = "类型：指标/日志键。"]
        #[doc = "适用范围：指标、日志。"]
        #[doc = ""]
        #[doc = "监听器或连接逻辑标识，保持低基数以利聚合。"]
        pub const ATTR_LISTENER_ID: &str = "listener.id";

        #[doc = "类型：指标/日志键。"]
        #[doc = "适用范围：指标、日志。"]
        #[doc = ""]
        #[doc = "对端角色，通常为 client/server。"]
        pub const ATTR_PEER_ROLE: &str = "peer.role";

        #[doc = "类型：指标/日志键。"]
        #[doc = "适用范围：指标、日志。"]
        #[doc = ""]
        #[doc = "连接尝试结果。"]
        pub const ATTR_RESULT: &str = "result";

        #[doc = "类型：指标/日志键。"]
        #[doc = "适用范围：指标、日志。"]
        #[doc = ""]
        #[doc = "传输层错误分类。"]
        pub const ATTR_ERROR_KIND: &str = "error.kind";

        #[doc = "类型：指标/日志键。"]
        #[doc = "适用范围：指标、日志。"]
        #[doc = ""]
        #[doc = "Socket 家族：ipv4/ipv6/unix。"]
        pub const ATTR_SOCKET_FAMILY: &str = "socket.family";

        #[doc = "类型：标签枚举值。"]
        #[doc = "适用范围：指标、日志。"]
        #[doc = ""]
        #[doc = "连接结果：成功。"]
        pub const RESULT_SUCCESS: &str = "success";

        #[doc = "类型：标签枚举值。"]
        #[doc = "适用范围：指标、日志。"]
        #[doc = ""]
        #[doc = "连接结果：失败。"]
        pub const RESULT_FAILURE: &str = "failure";

        #[doc = "类型：标签枚举值。"]
        #[doc = "适用范围：指标、日志。"]
        #[doc = ""]
        #[doc = "对端角色：客户端。"]
        pub const ROLE_CLIENT: &str = "client";

        #[doc = "类型：标签枚举值。"]
        #[doc = "适用范围：指标、日志。"]
        #[doc = ""]
        #[doc = "对端角色：服务端。"]
        pub const ROLE_SERVER: &str = "server";
    }
}

/// tracing 键名分组（模块标识：tracing）
///
/// 该分组由 contracts/observability_keys.toml 自动生成。
#[rustfmt::skip]
pub mod tracing {

    /// Pipeline Trace 属性
    ///
    /// OpenTelemetry Handler Span 使用的标签及枚举。
    pub mod pipeline {
        #[doc = "类型：追踪字段。"]
        #[doc = "适用范围：追踪。"]
        #[doc = ""]
        #[doc = "Pipeline Handler 方向标签。"]
        pub const ATTR_DIRECTION: &str = "spark.pipeline.direction";

        #[doc = "类型：追踪字段。"]
        #[doc = "适用范围：追踪。"]
        #[doc = ""]
        #[doc = "Handler 注册时的 Label。"]
        pub const ATTR_LABEL: &str = "spark.pipeline.label";

        #[doc = "类型：追踪字段。"]
        #[doc = "适用范围：追踪。"]
        #[doc = ""]
        #[doc = "Handler 所属组件（Descriptor name）。"]
        pub const ATTR_COMPONENT: &str = "spark.pipeline.component";

        #[doc = "类型：追踪字段。"]
        #[doc = "适用范围：追踪。"]
        #[doc = ""]
        #[doc = "Handler 分类。"]
        pub const ATTR_CATEGORY: &str = "spark.pipeline.category";

        #[doc = "类型：追踪字段。"]
        #[doc = "适用范围：追踪。"]
        #[doc = ""]
        #[doc = "Handler 文本摘要。"]
        pub const ATTR_SUMMARY: &str = "spark.pipeline.summary";

        #[doc = "类型：标签枚举值。"]
        #[doc = "适用范围：追踪。"]
        #[doc = ""]
        #[doc = "Handler 方向：入站。"]
        pub const DIRECTION_INBOUND: &str = "inbound";

        #[doc = "类型：标签枚举值。"]
        #[doc = "适用范围：追踪。"]
        #[doc = ""]
        #[doc = "Handler 方向：出站。"]
        pub const DIRECTION_OUTBOUND: &str = "outbound";

        #[doc = "类型：标签枚举值。"]
        #[doc = "适用范围：追踪。"]
        #[doc = ""]
        #[doc = "Handler 方向：未指定（兜底）。"]
        pub const DIRECTION_UNSPECIFIED: &str = "unspecified";
    }
<<<<<<< HEAD

=======
>>>>>>> 63442e1d
}<|MERGE_RESOLUTION|>--- conflicted
+++ resolved
@@ -485,8 +485,4 @@
         #[doc = "Handler 方向：未指定（兜底）。"]
         pub const DIRECTION_UNSPECIFIED: &str = "unspecified";
     }
-<<<<<<< HEAD
-
-=======
->>>>>>> 63442e1d
 }